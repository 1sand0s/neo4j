<?xml version="1.0" encoding="UTF-8"?>
<!--
  Copyright (c) 2002-2014 "Neo Technology,"
  Network Engine for Objects in Lund AB [http://neotechnology.com]

  This file is part of Neo4j.

  Neo4j is free software: you can redistribute it and/or modify
  it under the terms of the GNU Affero General Public License as
  published by the Free Software Foundation, either version 3 of the
  License, or (at your option) any later version.

  This program is distributed in the hope that it will be useful,
  but WITHOUT ANY WARRANTY; without even the implied warranty of
  MERCHANTABILITY or FITNESS FOR A PARTICULAR PURPOSE.  See the
  GNU Affero General Public License for more details.

  You should have received a copy of the GNU Affero General Public License
  along with this program. If not, see <http://www.gnu.org/licenses />.
  -->

<project xmlns="http://maven.apache.org/POM/4.0.0" xmlns:xsi="http://www.w3.org/2001/XMLSchema-instance" xsi:schemaLocation="http://maven.apache.org/POM/4.0.0 http://maven.apache.org/maven-v4_0_0.xsd">
  <parent>
    <groupId>org.neo4j</groupId>
    <artifactId>parent</artifactId>
<<<<<<< HEAD
    <version>2.2-SNAPSHOT</version>
=======
    <version>2.1.4-SNAPSHOT</version>
>>>>>>> 13e9653c
    <relativePath>../..</relativePath>
  </parent>

  <modelVersion>4.0.0</modelVersion>
  <groupId>org.neo4j.app</groupId>
  <artifactId>neo4j-server-advanced</artifactId>
<<<<<<< HEAD
  <version>2.2-SNAPSHOT</version>
=======
  <version>2.1.4-SNAPSHOT</version>
>>>>>>> 13e9653c

  <name>Neo4j Advanced Server</name>
  <description>Standalone Neo4j server application.</description>
  <url>http://components.neo4j.org/${project.artifactId}/${project.version}</url>

  <properties>
    <bundle.namespace>org.neo4j.server.advanced</bundle.namespace>
    <short-name>server-advanced</short-name>
    <version-package>server.advanced</version-package>
    <neo4j-server.mainClass>org.neo4j.server.Bootstrapper</neo4j-server.mainClass>
    <neo-server.home>target/generated-resources/appassembler/jsw</neo-server.home>
    <neo-server.confdir>target/test-classes/etc/neo-server</neo-server.confdir>
    <felix-fileinstall.version>3.0.2</felix-fileinstall.version>
    <java.io.tmpdir>${project.build.directory}</java.io.tmpdir>

    <!-- Run integration tests against a server that is started elsewhere This is used in ServerIntegrationTestFacade, 
      which currently assumes external servers to be running at http://localhost:7474/ -->
    <testWithExternalServer>false</testWithExternalServer>

    <webdriver.version>2.42.2</webdriver.version>
    <webdriver.impl.class>org.openqa.selenium.firefox.FirefoxDriver</webdriver.impl.class>

    <docs-plugin.skip>true</docs-plugin.skip>
  </properties>

  <packaging>jar</packaging>

  <scm>
	  <url>https://github.com/neo4j/neo4j/tree/master/advanced/server-advanced</url>
  </scm>

  <licenses>
    <license>
      <name>GNU Affero General Public License, Version 3</name>
      <url>http://www.gnu.org/licenses/agpl-3.0-standalone.html</url>
      <comments>The software ("Software") developed and owned by Network Engine for
        Objects in Lund AB (referred to in this notice as "Neo Technology") is
        licensed under the GNU AFFERO GENERAL PUBLIC LICENSE Version 3 to all
        third parties and that license is included below.

        However, if you have executed an End User Software License and Services
        Agreement or an OEM Software License and Support Services Agreement, or
        another commercial license agreement with Neo Technology or one of its
        affiliates (each, a "Commercial Agreement"), the terms of the license in
        such Commercial Agreement will supersede the GNU AFFERO GENERAL PUBLIC
        LICENSE Version 3 and you may use the Software solely pursuant to the
        terms of the relevant Commercial Agreement.
      </comments>
    </license>
  </licenses>

  <dependencies>
    <dependency>
      <groupId>org.neo4j.app</groupId>
      <artifactId>neo4j-server</artifactId>
      <version>${project.version}</version>
    </dependency>

    <dependency>
      <groupId>org.neo4j.app</groupId>
      <artifactId>neo4j-server</artifactId>
      <type>test-jar</type>
      <version>${project.version}</version>
      <scope>test</scope>
    </dependency>

    <dependency>
      <groupId>org.neo4j</groupId>
      <artifactId>neo4j-kernel</artifactId>
      <type>test-jar</type>
      <version>${project.version}</version>
      <scope>test</scope>
    </dependency>

    <dependency>
      <groupId>org.neo4j</groupId>
      <artifactId>neo4j-advanced</artifactId>
      <version>${project.version}</version>
    </dependency>

    <!-- Test dependencies -->
    <dependency>
      <groupId>org.mockito</groupId>
      <artifactId>mockito-all</artifactId>
      <scope>test</scope>
    </dependency>

    <dependency>
      <groupId>com.sun.jersey</groupId>
      <artifactId>jersey-client</artifactId>
      <scope>test</scope>
    </dependency>

    <dependency>
      <groupId>org.picocontainer</groupId>
      <artifactId>picocontainer</artifactId>
    </dependency>

    <dependency>
      <groupId>org.seleniumhq.selenium</groupId>
      <artifactId>selenium-firefox-driver</artifactId>
      <version>${webdriver.version}</version>
      <scope>test</scope>
    </dependency>

    <dependency>
      <groupId>org.seleniumhq.selenium</groupId>
      <artifactId>selenium-htmlunit-driver</artifactId>
      <version>${webdriver.version}</version>
      <scope>test</scope>
    </dependency>

    <dependency>
      <groupId>org.seleniumhq.selenium</groupId>
      <artifactId>selenium-chrome-driver</artifactId>
      <version>${webdriver.version}</version>
      <scope>test</scope>
    </dependency>

    <dependency>
      <groupId>org.seleniumhq.selenium</groupId>
      <artifactId>selenium-ie-driver</artifactId>
      <version>${webdriver.version}</version>
      <scope>test</scope>
    </dependency>

    <dependency>
      <groupId>org.neo4j</groupId>
      <artifactId>neo4j-shell</artifactId>
      <version>${project.version}</version>
      <scope>runtime</scope>
    </dependency>
    <dependency>
      <groupId>junit</groupId>
      <artifactId>junit</artifactId>
    </dependency>
    <dependency>
      <groupId>org.hamcrest</groupId>
      <artifactId>hamcrest-all</artifactId>
    </dependency>

    <dependency>
      <groupId>org.neo4j</groupId>
      <artifactId>neo4j-io</artifactId>
      <version>${project.version}</version>
      <type>test-jar</type>
      <scope>test</scope>
    </dependency>

  </dependencies>

  <build>
    <resources>
      <resource>
        <directory>src/main/resources</directory>
      </resource>
      <resource>
        <directory>${project.build.directory}/generated-sources</directory>
      </resource>
      <resource>
        <directory>${basedir}</directory>
        <targetPath>META-INF</targetPath>
        <includes>
          <include>NOTICE.txt</include>
          <include>LICENSE.txt</include>
          <include>CHANGES.txt</include>
          <include>LICENSES.txt</include>
        </includes>
      </resource>
    </resources>


    <plugins>

      <!-- Development execution -->
      <plugin>
        <groupId>org.codehaus.mojo</groupId>
        <artifactId>exec-maven-plugin</artifactId>
        <executions>
          <execution>
            <goals>
              <goal>exec</goal>
            </goals>
          </execution>
        </executions>
        <configuration>
          <mainClass>${neo4j-server.mainClass}</mainClass>
          <systemProperties>
            <systemProperty>
              <key>org.neo4j.server.properties</key>
              <value>${basedir}/neo4j-home/conf/neo4j-server.properties</value>
            </systemProperty>
          </systemProperties>
        </configuration>
      </plugin>

      <plugin>
        <artifactId>maven-jar-plugin</artifactId>
        <executions>
          <execution>
            <id>default-jar</id>
            <goals>
              <goal>jar</goal>
            </goals>
            <configuration>
              <archive>
                <manifest>
                  <mainClass>${neo4j-server.mainClass}</mainClass>
                </manifest>
              </archive>
            </configuration>
          </execution>
        </executions>
      </plugin>

      <plugin>
        <groupId>org.apache.maven.plugins</groupId>
        <artifactId>maven-surefire-plugin</artifactId>
        <configuration>
          <systemPropertyVariables>
            <java.io.tmpdir>${project.build.directory}</java.io.tmpdir>
          </systemPropertyVariables>
          <argLine>-Xmx1024m</argLine>
        </configuration>
      </plugin>

      <plugin>
        <groupId>org.codehaus.mojo</groupId>
        <artifactId>build-helper-maven-plugin</artifactId>
        <executions>
          <execution>
            <id>add-test-source</id>
            <phase>generate-test-sources</phase>
            <goals>
              <goal>add-test-source</goal>
            </goals>
            <configuration>
              <sources>
                <source>src/functionaltest/java</source>
              </sources>
            </configuration>
          </execution>
          <execution>
            <id>add-test-resource</id>
            <phase>generate-test-resources</phase>
            <goals>
              <goal>add-test-resource</goal>
            </goals>
            <configuration>
              <resources>
                <resource>
                  <directory>src/functionaltest/resources</directory>
                </resource>
              </resources>
            </configuration>
          </execution>
        </executions>
      </plugin>
    </plugins>
  </build>

  <profiles>

    <profile>
      <id>web-tests</id>
      <activation>
        <property>
          <name>tests</name>
          <value>web</value>
        </property>
      </activation>
      <build>
        <plugins>
          <plugin>
            <groupId>org.codehaus.mojo</groupId>
            <artifactId>build-helper-maven-plugin</artifactId>
            <executions>
              <execution>
                <id>add-test-source</id>
                <phase>generate-test-sources</phase>
                <goals>
                  <goal>add-test-source</goal>
                </goals>
                <configuration>
                  <sources>
                    <source>src/webtest/java</source>
                    <!-- Required b/c we use utility classes from here -->
                    <source>src/functionaltest/java</source>
                  </sources>
                </configuration>
              </execution>
            </executions>
          </plugin>
          <plugin>
            <groupId>org.apache.maven.plugins</groupId>
            <artifactId>maven-surefire-plugin</artifactId>
            <configuration>
              <includes>
                <include>**/*WebTest.java</include>
              </includes>
            </configuration>
          </plugin>

        </plugins>
      </build>
    </profile>

    <profile>
      <!-- An execution that adds src/main/resources to the classpath. Allows changing static files and 
        seeing results without restarting server. Done with ant b/c of problems adding local directory to classpath 
        when using exec. -->
      <id>webdev-exec</id>
      <build>
        <plugins>
          <plugin>
            <groupId>org.apache.maven.plugins</groupId>
            <artifactId>maven-antrun-plugin</artifactId>

            <configuration>
              <target>
                <property name="classpath" refid="maven.runtime.classpath" />
                <exec executable="java">
                  <arg line="-Dorg.neo4j.server.properties=${basedir}/neo4j-home/conf/neo4j-server.properties" />
                  <arg line="-classpath" />
                  <arg line="${basedir}/src/main/resources:${classpath}" />
                  <arg line="${neo4j-server.mainClass}" />
                </exec>
              </target>
            </configuration>
          </plugin>
        </plugins>
      </build>
    </profile>

    <!-- Firefox is default implementation, set in properties at the top of this file. -->
    <profile>
      <id>htmlunit</id>
      <properties>
        <webdriver.impl.class>org.openqa.selenium.htmlunit.HtmlUnitDriver</webdriver.impl.class>
      </properties>
    </profile>
    <profile>
      <id>chrome</id>
      <properties>
        <webdriver.impl.class>org.openqa.selenium.chrome.ChromeDriver</webdriver.impl.class>
      </properties>
    </profile>
    <profile>
      <id>ie</id>
      <properties>
        <webdriver.impl.class>org.openqa.selenium.ie.InternetExplorerDriver</webdriver.impl.class>
      </properties>
    </profile>

    <profile>
      <id>initial-build</id>
      <repositories>
        <repository>
          <id>neo4j-build</id>
          <name>Neo4j Developer Repository</name>
          <url>http://m2.neo4j.org/content/groups/everything</url>
        </repository>
      </repositories>
    </profile>

  </profiles>

  <repositories>
    <repository>
      <id>selenium-repository</id>
      <url>http://selenium.googlecode.com/svn/repository</url>
    </repository>
    <repository>
      <id>neo4j-release-repository</id>
      <name>Neo4j Maven 2 release repository</name>
      <url>http://m2.neo4j.org/content/repositories/releases</url>
      <releases>
        <enabled>true</enabled>
      </releases>
      <snapshots>
        <enabled>false</enabled>
      </snapshots>
    </repository>
    <repository>
      <id>neo4j-snapshot-repository</id>
      <name>Neo4j Maven 2 snapshot repository</name>
      <url>http://m2.neo4j.org/content/repositories/snapshots</url>
      <snapshots>
        <enabled>true</enabled>
      </snapshots>
      <releases>
        <enabled>false</enabled>
      </releases>
    </repository>
  </repositories>

</project><|MERGE_RESOLUTION|>--- conflicted
+++ resolved
@@ -23,22 +23,14 @@
   <parent>
     <groupId>org.neo4j</groupId>
     <artifactId>parent</artifactId>
-<<<<<<< HEAD
     <version>2.2-SNAPSHOT</version>
-=======
-    <version>2.1.4-SNAPSHOT</version>
->>>>>>> 13e9653c
     <relativePath>../..</relativePath>
   </parent>
 
   <modelVersion>4.0.0</modelVersion>
   <groupId>org.neo4j.app</groupId>
   <artifactId>neo4j-server-advanced</artifactId>
-<<<<<<< HEAD
   <version>2.2-SNAPSHOT</version>
-=======
-  <version>2.1.4-SNAPSHOT</version>
->>>>>>> 13e9653c
 
   <name>Neo4j Advanced Server</name>
   <description>Standalone Neo4j server application.</description>
@@ -54,7 +46,7 @@
     <felix-fileinstall.version>3.0.2</felix-fileinstall.version>
     <java.io.tmpdir>${project.build.directory}</java.io.tmpdir>
 
-    <!-- Run integration tests against a server that is started elsewhere This is used in ServerIntegrationTestFacade, 
+    <!-- Run integration tests against a server that is started elsewhere This is used in ServerIntegrationTestFacade,
       which currently assumes external servers to be running at http://localhost:7474/ -->
     <testWithExternalServer>false</testWithExternalServer>
 
@@ -347,8 +339,8 @@
     </profile>
 
     <profile>
-      <!-- An execution that adds src/main/resources to the classpath. Allows changing static files and 
-        seeing results without restarting server. Done with ant b/c of problems adding local directory to classpath 
+      <!-- An execution that adds src/main/resources to the classpath. Allows changing static files and
+        seeing results without restarting server. Done with ant b/c of problems adding local directory to classpath
         when using exec. -->
       <id>webdev-exec</id>
       <build>
