--- conflicted
+++ resolved
@@ -86,23 +86,15 @@
     private int peakConcurrentTransactions = 0;
     
     private final StringLogger msgLog;
-<<<<<<< HEAD
-
-    TxManager( String txLogDir, KernelPanicEventGenerator kpe )
-=======
 
     final TxFinishHook finishHook;
 
     TxManager( String txLogDir, KernelPanicEventGenerator kpe, TxFinishHook finishHook )
->>>>>>> 65e87e4a
     {
         this.txLogDir = txLogDir;
         this.msgLog = StringLogger.getLogger( txLogDir + "/messages.log" );
         this.kpe = kpe;
-<<<<<<< HEAD
-=======
         this.finishHook = finishHook;
->>>>>>> 65e87e4a
     }
 
     synchronized int getNextEventIdentifier()
@@ -112,7 +104,6 @@
 
     void stop()
     {
-        StringLogger.close( txLogDir + "/messages.log" );
         if ( txLog != null )
         {
             try
@@ -574,25 +565,6 @@
         {
             throw new IllegalStateException( "Not in transaction" );
         }
-<<<<<<< HEAD
-        if ( tx.getStatus() != Status.STATUS_ACTIVE
-            && tx.getStatus() != Status.STATUS_MARKED_ROLLBACK )
-        {
-            throw new IllegalStateException( "Tx status is: "
-                + getTxStatusAsString( tx.getStatus() ) );
-        }
-        tx.doBeforeCompletion();
-        // delist resources?
-        if ( tx.getStatus() == Status.STATUS_ACTIVE )
-        {
-            comittedTxCount.incrementAndGet();
-            commit( thread, tx );
-        }
-        else if ( tx.getStatus() == Status.STATUS_MARKED_ROLLBACK )
-        {
-            rolledBackTxCount.incrementAndGet();
-            rollbackCommit( thread, tx );
-=======
         
         boolean hasAnyLocks = false;
         try
@@ -621,7 +593,6 @@
                 throw new IllegalStateException( "Tx status is: "
                     + getTxStatusAsString( tx.getStatus() ) );
             }
->>>>>>> 65e87e4a
         }
         finally
         {
@@ -666,10 +637,7 @@
             }
             catch ( Throwable t )
             {
-<<<<<<< HEAD
-=======
                 t.printStackTrace();
->>>>>>> 65e87e4a
                 commitFailureCause = t;
             }
         }
@@ -805,35 +773,10 @@
         boolean hasAnyLocks = false;
         try
         {
-<<<<<<< HEAD
-            tx.setStatus( Status.STATUS_MARKED_ROLLBACK );
-            tx.doBeforeCompletion();
-            // delist resources?
-            try
-            {
-                rolledBackTxCount.incrementAndGet();
-                tx.doRollback();
-            }
-            catch ( XAException e )
-            {
-                e.printStackTrace();
-                log.severe( "Unable to rollback marked or active transaction. "
-                    + "Some resources may be commited others not. "
-                    + "Neo4j kernel should be SHUTDOWN for "
-                    + "resource maintance and transaction recovery ---->" );
-                setTmNotOk();
-                throw new SystemException( "Unable to rollback "
-                    + " ---> error code for rollback: " + e.errorCode );
-            }
-            tx.doAfterCompletion();
-            txThreadMap.remove( thread );
-            try
-=======
             hasAnyLocks = finishHook.hasAnyLocks( tx );
             if ( tx.getStatus() == Status.STATUS_ACTIVE ||
                 tx.getStatus() == Status.STATUS_MARKED_ROLLBACK || 
                 tx.getStatus() == Status.STATUS_PREPARING )
->>>>>>> 65e87e4a
             {
                 tx.setStatus( Status.STATUS_MARKED_ROLLBACK );
                 tx.doBeforeCompletion();
@@ -875,16 +818,8 @@
             }
             else
             {
-<<<<<<< HEAD
-                e.printStackTrace();
-                log.severe( "Error writing transaction log" );
-                setTmNotOk();
-                throw new SystemException( "TM encountered a problem, "
-                    + " error writing transaction log," + e );
-=======
                 throw new IllegalStateException( "Tx status is: "
                     + getTxStatusAsString( tx.getStatus() ) );
->>>>>>> 65e87e4a
             }
         }
         finally
