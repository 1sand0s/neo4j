/*
 * Copyright (c) 2002-2016 "Neo Technology,"
 * Network Engine for Objects in Lund AB [http://neotechnology.com]
 *
 * This file is part of Neo4j.
 *
 * Neo4j is free software: you can redistribute it and/or modify
 * it under the terms of the GNU Affero General Public License as
 * published by the Free Software Foundation, either version 3 of the
 * License, or (at your option) any later version.
 *
 * This program is distributed in the hope that it will be useful,
 * but WITHOUT ANY WARRANTY; without even the implied warranty of
 * MERCHANTABILITY or FITNESS FOR A PARTICULAR PURPOSE.  See the
 * GNU Affero General Public License for more details.
 *
 * You should have received a copy of the GNU Affero General Public License
 * along with this program. If not, see <http://www.gnu.org/licenses/>.
 */
package org.neo4j.tools.dump;

import java.io.File;
import java.io.FileNotFoundException;
import java.io.IOException;
import java.io.PrintStream;
import java.nio.ByteBuffer;
import java.util.TimeZone;
import java.util.function.Function;
import java.util.function.Predicate;
import java.util.regex.Pattern;

import org.neo4j.collection.primitive.Primitive;
import org.neo4j.collection.primitive.PrimitiveLongSet;
import org.neo4j.cursor.IOCursor;
import org.neo4j.helpers.Args;
import org.neo4j.io.fs.DefaultFileSystemAbstraction;
import org.neo4j.io.fs.FileSystemAbstraction;
import org.neo4j.io.fs.StoreChannel;
import org.neo4j.kernel.impl.transaction.command.Command.NodeCommand;
import org.neo4j.kernel.impl.transaction.command.Command.PropertyCommand;
import org.neo4j.kernel.impl.transaction.command.Command.RelationshipCommand;
import org.neo4j.kernel.impl.transaction.command.Command.RelationshipGroupCommand;
import org.neo4j.kernel.impl.transaction.log.FilteringIOCursor;
import org.neo4j.kernel.impl.transaction.log.LogEntryCursor;
import org.neo4j.kernel.impl.transaction.log.LogVersionBridge;
import org.neo4j.kernel.impl.transaction.log.LogVersionedStoreChannel;
import org.neo4j.kernel.impl.transaction.log.PhysicalLogFiles;
import org.neo4j.kernel.impl.transaction.log.PhysicalLogVersionedStoreChannel;
import org.neo4j.kernel.impl.transaction.log.ReadAheadLogChannel;
import org.neo4j.kernel.impl.transaction.log.ReadableClosablePositionAwareChannel;
import org.neo4j.kernel.impl.transaction.log.ReaderLogVersionBridge;
import org.neo4j.kernel.impl.transaction.log.TransactionLogEntryCursor;
import org.neo4j.kernel.impl.transaction.log.entry.LogEntry;
import org.neo4j.kernel.impl.transaction.log.entry.LogEntryCommand;
import org.neo4j.kernel.impl.transaction.log.entry.LogEntryReader;
import org.neo4j.kernel.impl.transaction.log.entry.LogHeader;
import org.neo4j.kernel.impl.transaction.log.entry.VersionAwareLogEntryReader;
import org.neo4j.storageengine.api.StorageCommand;
import org.neo4j.tools.dump.InconsistencyReportReader.Inconsistencies;

import static java.util.TimeZone.getTimeZone;

import static org.neo4j.helpers.Format.DEFAULT_TIME_ZONE;
import static org.neo4j.kernel.impl.transaction.log.LogVersionBridge.NO_MORE_CHANNELS;
import static org.neo4j.kernel.impl.transaction.log.ReadAheadChannel.DEFAULT_READ_AHEAD_SIZE;
import static org.neo4j.kernel.impl.transaction.log.entry.LogHeader.LOG_HEADER_SIZE;
import static org.neo4j.kernel.impl.transaction.log.entry.LogHeaderReader.readLogHeader;

/**
 * Tool to represent logical logs in readable format for further analysis.
 */
public class DumpLogicalLog
{
    private static final String TO_FILE = "tofile";
    private static final String TX_FILTER = "txfilter";
    private static final String CC_FILTER = "ccfilter";

    private final FileSystemAbstraction fileSystem;

    public DumpLogicalLog( FileSystemAbstraction fileSystem )
    {
        this.fileSystem = fileSystem;
    }

    public void dump( String filenameOrDirectory, PrintStream out,
            Predicate<LogEntry[]> filter, Function<LogEntry,String> serializer ) throws IOException
    {
        File file = new File( filenameOrDirectory );
        printFile( file, out );
        File firstFile;
        LogVersionBridge bridge;
        if ( file.isDirectory() )
        {
            // Use natural log version bridging if a directory is supplied
            final PhysicalLogFiles logFiles = new PhysicalLogFiles( file, fileSystem );
            bridge = new ReaderLogVersionBridge( fileSystem, logFiles )
            {
                @Override
                public LogVersionedStoreChannel next( LogVersionedStoreChannel channel ) throws IOException
                {
                    LogVersionedStoreChannel next = super.next( channel );
                    if ( next != channel )
                    {
                        printFile( logFiles.getLogFileForVersion( next.getVersion() ), out );
                    }
                    return next;
                }
            };
            firstFile = logFiles.getLogFileForVersion( logFiles.getLowestLogVersion() );
        }
        else
        {
            // Use no bridging, simple reading this single log file if a file is supplied
            firstFile = file;
            bridge = NO_MORE_CHANNELS;
        }

        StoreChannel fileChannel = fileSystem.open( firstFile, "r" );
        ByteBuffer buffer = ByteBuffer.allocateDirect( LOG_HEADER_SIZE );

        LogHeader logHeader;
        try
        {
            logHeader = readLogHeader( buffer, fileChannel, false, firstFile );
        }
        catch ( IOException ex )
        {
            out.println( "Unable to read timestamp information, no records in logical log." );
            out.println( ex.getMessage() );
            fileChannel.close();
            throw ex;
        }
        out.println( "Logical log format: " + logHeader.logFormatVersion + " version: " + logHeader.logVersion +
                " with prev committed tx[" + logHeader.lastCommittedTxId + "]" );

        PhysicalLogVersionedStoreChannel channel = new PhysicalLogVersionedStoreChannel(
                fileChannel, logHeader.logVersion, logHeader.logFormatVersion );
        ReadableClosablePositionAwareChannel logChannel = new ReadAheadLogChannel( channel, bridge, DEFAULT_READ_AHEAD_SIZE );
        LogEntryReader<ReadableClosablePositionAwareChannel> entryReader = new VersionAwareLogEntryReader<>();

        IOCursor<LogEntry> entryCursor = new LogEntryCursor( entryReader, logChannel );
<<<<<<< HEAD
        if ( regex == null )
=======
        TransactionLogEntryCursor transactionCursor = new TransactionLogEntryCursor( entryCursor );
        try ( IOCursor<LogEntry[]> cursor = filter == null ? transactionCursor :
                new FilteringIOCursor<>( transactionCursor, filter ) )
>>>>>>> b398130a
        {
            while ( entryCursor.next() )
            {
                out.println( entryCursor.get().toString( timeZone ) );
            }
        }
        else
        {
            TransactionLogEntryCursor transactionCursor = new TransactionLogEntryCursor( entryCursor );
            TransactionRegexCriteria transactionFilter = new TransactionRegexCriteria( regex, timeZone );
            try ( IOCursor<LogEntry[]> cursor = new FilteringIOCursor<>( transactionCursor, transactionFilter ) )
            {
                while ( cursor.next() )
                {
<<<<<<< HEAD
                    for ( LogEntry entry : cursor.get() )
                    {
                        out.println( entry.toString( timeZone ) );
                    }
=======
                    out.println( serializer.apply( entry ) );
>>>>>>> b398130a
                }
            }
        }
    }

    private static void printFile( File file, PrintStream out )
    {
        out.println( "=== " + file.getAbsolutePath() + " ===" );
    }

    private static class TransactionRegexCriteria implements Predicate<LogEntry[]>
    {
        private final Pattern pattern;
        private final TimeZone timeZone;

        TransactionRegexCriteria( String regex, TimeZone timeZone )
        {
            this.pattern = Pattern.compile( regex );
            this.timeZone = timeZone;
        }

        @Override
        public boolean test( LogEntry[] transaction )
        {
            for ( LogEntry entry : transaction )
            {
                if ( pattern.matcher( entry.toString( timeZone ) ).find() )
                {
                    return true;
                }
            }
            return false;
        }
    }

    public static class ConsistencyCheckOutputCriteria implements Predicate<LogEntry[]>, Function<LogEntry,String>
    {
        private final TimeZone timeZone;
        private final PrimitiveLongSet relationshipIds = Primitive.longSet();
        private final PrimitiveLongSet nodeIds = Primitive.longSet();
        private final PrimitiveLongSet propertyIds = Primitive.longSet();
        private final PrimitiveLongSet relationshipGroupIds = Primitive.longSet();

        public ConsistencyCheckOutputCriteria( String ccFile, TimeZone timeZone ) throws IOException
        {
            this.timeZone = timeZone;
            new InconsistencyReportReader( new Inconsistencies()
            {
                @Override
                public void relationshipGroup( long id )
                {
                    relationshipGroupIds.add( id );
                }

                @Override
                public void relationship( long id )
                {
                    relationshipIds.add( id );
                }

                @Override
                public void property( long id )
                {
                    propertyIds.add( id );
                }

                @Override
                public void node( long id )
                {
                    nodeIds.add( id );
                }
            } ).read( new File( ccFile ) );
        }

        @Override
        public boolean test( LogEntry[] transaction )
        {
            for ( LogEntry logEntry : transaction )
            {
                if ( matches( logEntry ) )
                {
                    return true;
                }
            }
            return false;
        }

        private boolean matches( LogEntry logEntry )
        {
            if ( logEntry instanceof LogEntryCommand )
            {
                if ( matches( ((LogEntryCommand)logEntry).getXaCommand() ) )
                {
                    return true;
                }
            }
            return false;
        }

        private boolean matches( StorageCommand command )
        {
            if ( command instanceof NodeCommand )
            {
                return nodeIds.contains( ((NodeCommand) command).getKey() );
            }
            if ( command instanceof RelationshipCommand )
            {
                return relationshipIds.contains( ((RelationshipCommand) command).getKey() );
            }
            if ( command instanceof PropertyCommand )
            {
                return propertyIds.contains( ((PropertyCommand) command).getKey() );
            }
            if ( command instanceof RelationshipGroupCommand )
            {
                return relationshipGroupIds.contains( ((RelationshipGroupCommand) command).getKey() );
            }
            return false;
        }

        @Override
        public String apply( LogEntry logEntry )
        {
            String result = logEntry.toString( timeZone );
            if ( matches( logEntry ) )
            {
                result += "  <----";
            }
            return result;
        }
    }

    /**
     * Usage: [--txfilter "regex"] [--ccfilter cc-report-file] [--tofile] storeDirOrFile1 storeDirOrFile2 ...
     *
     * --txfilter
     * Will match regex against each {@link LogEntry} and if there is a match,
     * include transaction containing the LogEntry in the dump.
     * regex matching is done with {@link Pattern}
     *
     * --ccfilter
     * Will look at an inconsistency report file from consistency checker and
     * include transactions that are relevant to them
     *
     * --tofile
     * Redirects output to dump-logical-log.txt in the store directory
     */
    public static void main( String[] args ) throws IOException
    {
        Args arguments = Args.withFlags( TO_FILE ).parse( args );
        TimeZone timeZone = parseTimeZoneConfig( arguments );
        Predicate<LogEntry[]> filter = parseFilter( arguments, timeZone );
        Function<LogEntry,String> serializer = parseSerializer( filter, timeZone );
        try ( Printer printer = getPrinter( arguments ) )
        {
            for ( String fileAsString : arguments.orphans() )
            {
                new DumpLogicalLog( new DefaultFileSystemAbstraction() )
                        .dump( fileAsString, printer.getFor( fileAsString ), filter, serializer );
            }
        }
    }

    @SuppressWarnings( "unchecked" )
    private static Function<LogEntry,String> parseSerializer( Predicate<LogEntry[]> filter, TimeZone timeZone )
    {
        if ( filter instanceof Function )
        {
            return (Function<LogEntry,String>) filter;
        }
        return logEntry -> logEntry.toString( timeZone );
    }

    private static Predicate<LogEntry[]> parseFilter( Args arguments, TimeZone timeZone ) throws IOException
    {
        String regex = arguments.get( TX_FILTER );
        if ( regex != null )
        {
            return new TransactionRegexCriteria( regex, timeZone );
        }
        String cc = arguments.get( CC_FILTER );
        if ( cc != null )
        {
            return new ConsistencyCheckOutputCriteria( cc, timeZone );
        }
        return null;
    }

    public static Printer getPrinter( Args args )
    {
        boolean toFile = args.getBoolean( TO_FILE, false, true );
        return toFile ? new FilePrinter() : SYSTEM_OUT_PRINTER;
    }

    public interface Printer extends AutoCloseable
    {
        PrintStream getFor( String file ) throws FileNotFoundException;

        @Override
        void close();
    }

    private static final Printer SYSTEM_OUT_PRINTER = new Printer()
    {
        @Override
        public PrintStream getFor( String file )
        {
            return System.out;
        }

        @Override
        public void close()
        {   // Don't close System.out
        }
    };

    private static class FilePrinter implements Printer
    {
        private File directory;
        private PrintStream out;

        @Override
        public PrintStream getFor( String file ) throws FileNotFoundException
        {
            File absoluteFile = new File( file ).getAbsoluteFile();
            File dir = absoluteFile.isDirectory() ? absoluteFile : absoluteFile.getParentFile();
            if ( !dir.equals( directory ) )
            {
                close();
                File dumpFile = new File( dir, "dump-logical-log.txt" );
                System.out.println( "Redirecting the output to " + dumpFile.getPath() );
                out = new PrintStream( dumpFile );
                directory = dir;
            }
            return out;
        }

        @Override
        public void close()
        {
            if ( out != null )
            {
                out.close();
            }
        }
    }

    public static TimeZone parseTimeZoneConfig( Args arguments )
    {
        return getTimeZone( arguments.get( "timezone", DEFAULT_TIME_ZONE.getID() ) );
    }
}<|MERGE_RESOLUTION|>--- conflicted
+++ resolved
@@ -59,7 +59,6 @@
 import org.neo4j.tools.dump.InconsistencyReportReader.Inconsistencies;
 
 import static java.util.TimeZone.getTimeZone;
-
 import static org.neo4j.helpers.Format.DEFAULT_TIME_ZONE;
 import static org.neo4j.kernel.impl.transaction.log.LogVersionBridge.NO_MORE_CHANNELS;
 import static org.neo4j.kernel.impl.transaction.log.ReadAheadChannel.DEFAULT_READ_AHEAD_SIZE;
@@ -139,35 +138,15 @@
         LogEntryReader<ReadableClosablePositionAwareChannel> entryReader = new VersionAwareLogEntryReader<>();
 
         IOCursor<LogEntry> entryCursor = new LogEntryCursor( entryReader, logChannel );
-<<<<<<< HEAD
-        if ( regex == null )
-=======
         TransactionLogEntryCursor transactionCursor = new TransactionLogEntryCursor( entryCursor );
-        try ( IOCursor<LogEntry[]> cursor = filter == null ? transactionCursor :
-                new FilteringIOCursor<>( transactionCursor, filter ) )
->>>>>>> b398130a
-        {
-            while ( entryCursor.next() )
-            {
-                out.println( entryCursor.get().toString( timeZone ) );
-            }
-        }
-        else
-        {
-            TransactionLogEntryCursor transactionCursor = new TransactionLogEntryCursor( entryCursor );
-            TransactionRegexCriteria transactionFilter = new TransactionRegexCriteria( regex, timeZone );
-            try ( IOCursor<LogEntry[]> cursor = new FilteringIOCursor<>( transactionCursor, transactionFilter ) )
-            {
-                while ( cursor.next() )
-                {
-<<<<<<< HEAD
-                    for ( LogEntry entry : cursor.get() )
-                    {
-                        out.println( entry.toString( timeZone ) );
-                    }
-=======
+        try ( IOCursor<LogEntry[]> cursor = filter == null ? transactionCursor
+                                                           : new FilteringIOCursor<>( transactionCursor, filter ) )
+        {
+            while ( cursor.next() )
+            {
+                for ( LogEntry entry : cursor.get() )
+                {
                     out.println( serializer.apply( entry ) );
->>>>>>> b398130a
                 }
             }
         }
