--- conflicted
+++ resolved
@@ -23,11 +23,7 @@
     <docs.images>${project.build.outputDirectory}/images</docs.images>
     <docs.tools>${project.build.directory}/tools</docs.tools>
     <neo4j.version>${project.version}</neo4j.version>
-<<<<<<< HEAD
-    <doctools.version>4</doctools.version>
-=======
     <doctools.version>5</doctools.version>
->>>>>>> 4859e954
     <attach-docs-phase>none</attach-docs-phase>
   </properties>
 
