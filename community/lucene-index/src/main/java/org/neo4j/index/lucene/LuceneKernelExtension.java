--- conflicted
+++ resolved
@@ -49,14 +49,11 @@
     {
         this( storeDir, config, indexStore, fileSystemAbstraction, indexProviders, OperationalMode.single );
     }
-<<<<<<< HEAD
 
     /**
      * @deprecated removed in 4.0
      */
     @Deprecated
-=======
->>>>>>> 768519cf
     public LuceneKernelExtension( File storeDir, Config config, Supplier<IndexConfigStore> indexStore,
             FileSystemAbstraction fileSystemAbstraction, IndexProviders indexProviders, OperationalMode operationalMode )
     {
@@ -69,13 +66,8 @@
     @Override
     public void init()
     {
-<<<<<<< HEAD
-        delegate.init();
-=======
-        LuceneIndexImplementation indexImplementation =
-                new LuceneIndexImplementation( storeDir, config, indexStore, fileSystemAbstraction, operationalMode );
-        indexProviders.registerIndexProvider( LuceneIndexImplementation.SERVICE_NAME, indexImplementation );
->>>>>>> 768519cf
+
+        delegate.init( );
     }
 
     @Override
