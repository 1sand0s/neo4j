/*
 * Copyright (c) 2002-2019 "Neo4j,"
 * Neo4j Sweden AB [http://neo4j.com]
 *
 * This file is part of Neo4j.
 *
 * Neo4j is free software: you can redistribute it and/or modify
 * it under the terms of the GNU General Public License as published by
 * the Free Software Foundation, either version 3 of the License, or
 * (at your option) any later version.
 *
 * This program is distributed in the hope that it will be useful,
 * but WITHOUT ANY WARRANTY; without even the implied warranty of
 * MERCHANTABILITY or FITNESS FOR A PARTICULAR PURPOSE.  See the
 * GNU General Public License for more details.
 *
 * You should have received a copy of the GNU General Public License
 * along with this program.  If not, see <http://www.gnu.org/licenses/>.
 */
package org.neo4j.kernel.api.impl.schema.reader;

import org.apache.lucene.index.Fields;
import org.apache.lucene.index.MultiFields;
import org.apache.lucene.index.Terms;
import org.apache.lucene.index.TermsEnum;
import org.apache.lucene.search.BooleanClause;
import org.apache.lucene.search.BooleanQuery;
import org.apache.lucene.search.IndexSearcher;
import org.apache.lucene.search.Query;
import org.apache.lucene.search.TermQuery;
import org.apache.lucene.search.TotalHitCountCollector;
import org.apache.lucene.util.BytesRef;
import org.apache.lucene.util.NumericUtils;

import java.io.IOException;
import java.io.UncheckedIOException;
import java.util.Arrays;
import java.util.function.Function;

import org.neo4j.helpers.TaskControl;
import org.neo4j.helpers.TaskCoordinator;
import org.neo4j.internal.kernel.api.IndexOrder;
import org.neo4j.internal.kernel.api.IndexQuery;
import org.neo4j.internal.kernel.api.IndexQuery.IndexQueryType;
import org.neo4j.internal.kernel.api.QueryContext;
import org.neo4j.internal.kernel.api.exceptions.schema.IndexNotApplicableKernelException;
import org.neo4j.kernel.api.impl.index.SearcherReference;
import org.neo4j.kernel.api.impl.index.collector.DocValuesCollector;
import org.neo4j.kernel.api.impl.schema.LuceneDocumentStructure;
import org.neo4j.kernel.api.impl.schema.ValueEncoding;
import org.neo4j.kernel.api.impl.schema.sampler.NonUniqueLuceneIndexSampler;
import org.neo4j.kernel.api.impl.schema.sampler.UniqueLuceneIndexSampler;
import org.neo4j.kernel.api.index.AbstractIndexReader;
import org.neo4j.kernel.api.index.IndexProgressor;
import org.neo4j.kernel.api.index.IndexSampler;
import org.neo4j.kernel.impl.api.index.sampling.IndexSamplingConfig;
<<<<<<< HEAD
=======
import org.neo4j.kernel.impl.api.schema.BridgingIndexProgressor;
import org.neo4j.storageengine.api.NodePropertyAccessor;
import org.neo4j.storageengine.api.schema.AbstractIndexReader;
>>>>>>> dbf121ec
import org.neo4j.storageengine.api.schema.IndexDescriptor;
import org.neo4j.values.storable.Value;
import org.neo4j.values.storable.Values;

import static java.lang.String.format;
import static org.neo4j.internal.kernel.api.IndexQuery.IndexQueryType.exact;
import static org.neo4j.kernel.api.impl.schema.LuceneDocumentStructure.NODE_ID_KEY;

/**
 * Schema index reader that is able to read/sample a single partition of a partitioned Lucene index.
 *
 * @see PartitionedIndexReader
 */
public class SimpleIndexReader extends AbstractIndexReader
{
    private final SearcherReference searcherReference;
    private final IndexDescriptor descriptor;
    private final IndexSamplingConfig samplingConfig;
    private final TaskCoordinator taskCoordinator;

    public SimpleIndexReader( SearcherReference searcherReference,
            IndexDescriptor descriptor,
            IndexSamplingConfig samplingConfig,
            TaskCoordinator taskCoordinator )
    {
        super( descriptor );
        this.searcherReference = searcherReference;
        this.descriptor = descriptor;
        this.samplingConfig = samplingConfig;
        this.taskCoordinator = taskCoordinator;
    }

    @Override
    public IndexSampler createSampler()
    {
        TaskControl taskControl = taskCoordinator.newInstance();
        if ( descriptor.isUnique() )
        {
            return new UniqueLuceneIndexSampler( getIndexSearcher(), taskControl );
        }
        else
        {
            return new NonUniqueLuceneIndexSampler( getIndexSearcher(), taskControl, samplingConfig );
        }
    }

    @Override
    public void query( QueryContext context, IndexProgressor.EntityValueClient client, IndexOrder indexOrder, boolean needsValues,
            IndexQuery... predicates ) throws IndexNotApplicableKernelException
    {
        Query query = toLuceneQuery( predicates );
        client.initialize( descriptor, search( query ).getIndexProgressor( NODE_ID_KEY, client ), predicates, indexOrder, needsValues, false );
    }

    private DocValuesCollector search( Query query )
    {
        try
        {
            DocValuesCollector docValuesCollector = new DocValuesCollector();
            getIndexSearcher().search( query, docValuesCollector );
            return docValuesCollector;
        }
        catch ( IOException e )
        {
            throw new RuntimeException( e );
        }
    }

    private Query toLuceneQuery( IndexQuery... predicates ) throws IndexNotApplicableKernelException
    {
        IndexQuery predicate = predicates[0];
        switch ( predicate.type() )
        {
        case exact:
            Value[] values = new Value[predicates.length];
            for ( int i = 0; i < predicates.length; i++ )
            {
                assert predicates[i].type() == exact :
                        "Exact followed by another query predicate type is not supported at this moment.";
                values[i] = ((IndexQuery.ExactPredicate) predicates[i]).value();
            }
            return LuceneDocumentStructure.newSeekQuery( values );
        case exists:
            for ( IndexQuery p : predicates )
            {
                if ( p.type() != IndexQueryType.exists )
                {
                    throw new IndexNotApplicableKernelException(
                            "Exists followed by another query predicate type is not supported." );
                }
            }
            return LuceneDocumentStructure.newScanQuery();
        case range:
            assertNotComposite( predicates );
            switch ( predicate.valueGroup() )
            {
            case NUMBER:
                IndexQuery.NumberRangePredicate np = (IndexQuery.NumberRangePredicate) predicate;
                return LuceneDocumentStructure.newInclusiveNumericRangeSeekQuery( np.from(),
                                                                                  np.to() );

            case TEXT:
                IndexQuery.TextRangePredicate sp = (IndexQuery.TextRangePredicate) predicate;
                return LuceneDocumentStructure.newRangeSeekByStringQuery( sp.from(), sp.fromInclusive(),
                                                                          sp.to(), sp.toInclusive() );

            default:
                throw new UnsupportedOperationException(
                        format( "Range scans of value group %s are not supported", predicate.valueGroup() ) );
            }

        case stringPrefix:
            assertNotComposite( predicates );
            IndexQuery.StringPrefixPredicate spp = (IndexQuery.StringPrefixPredicate) predicate;
            return LuceneDocumentStructure.newRangeSeekByPrefixQuery( spp.prefix().stringValue() );
        case stringContains:
            assertNotComposite( predicates );
            IndexQuery.StringContainsPredicate scp = (IndexQuery.StringContainsPredicate) predicate;
            return LuceneDocumentStructure.newWildCardStringQuery( scp.contains().stringValue() );
        case stringSuffix:
            assertNotComposite( predicates );
            IndexQuery.StringSuffixPredicate ssp = (IndexQuery.StringSuffixPredicate) predicate;
            return LuceneDocumentStructure.newSuffixStringQuery( ssp.suffix().stringValue() );
        default:
            // todo figure out a more specific exception
            throw new RuntimeException( "Index query not supported: " + Arrays.toString( predicates ) );
        }
    }

    @Override
    public boolean hasFullValuePrecision( IndexQuery... predicates )
    {
        return false;
    }

    /**
     * OBS this implementation can only provide values for properties of type {@link String}.
     * Other property types will still be counted as distinct, but {@code client} won't receive {@link Value}
     * instances for those.
     * @param client {@link IndexProgressor.NodeValueClient} to get initialized with this progression.
     * @param propertyAccessor {@link NodePropertyAccessor} for reading property values.
     * @param needsValues whether or not to load string values.
     */
    @Override
    public void distinctValues( IndexProgressor.NodeValueClient client, NodePropertyAccessor propertyAccessor, boolean needsValues )
    {
        try
        {
            IndexQuery[] noQueries = new IndexQuery[0];
            BridgingIndexProgressor multiProgressor = new BridgingIndexProgressor( client, descriptor.schema().getPropertyIds() );
            Fields fields = MultiFields.getFields( getIndexSearcher().getIndexReader() );
            for ( ValueEncoding valueEncoding : ValueEncoding.values() )
            {
                Terms terms = fields.terms( valueEncoding.key() );
                if ( terms != null )
                {
                    Function<BytesRef,Value> valueMaterializer = valueEncoding == ValueEncoding.String && needsValues
                                                                 ? term -> Values.stringValue( term.utf8ToString() )
                                                                 : term -> null;
                    TermsEnum termsIterator = terms.iterator();
                    if ( valueEncoding == ValueEncoding.Number )
                    {
                        termsIterator = NumericUtils.filterPrefixCodedLongs( termsIterator );
                    }
                    multiProgressor.initialize( descriptor, new LuceneDistinctValuesProgressor( termsIterator, client, valueMaterializer ), noQueries,
                            IndexOrder.NONE, client.needsValues() );
                }
            }
            client.initialize( descriptor, multiProgressor, noQueries, IndexOrder.NONE, client.needsValues() );
        }
        catch ( IOException e )
        {
            throw new UncheckedIOException( e );
        }
    }

    private void assertNotComposite( IndexQuery[] predicates )
    {
        assert predicates.length == 1 : "composite indexes not yet supported for this operation";
    }

    @Override
    public long countIndexedNodes( long nodeId, int[] propertyKeyIds, Value... propertyValues )
    {
        Query nodeIdQuery = new TermQuery( LuceneDocumentStructure.newTermForChangeOrRemove( nodeId ) );
        Query valueQuery = LuceneDocumentStructure.newSeekQuery( propertyValues );
        BooleanQuery.Builder nodeIdAndValueQuery = new BooleanQuery.Builder().setDisableCoord( true );
        nodeIdAndValueQuery.add( nodeIdQuery, BooleanClause.Occur.MUST );
        nodeIdAndValueQuery.add( valueQuery, BooleanClause.Occur.MUST );
        try
        {
            TotalHitCountCollector collector = new TotalHitCountCollector();
            getIndexSearcher().search( nodeIdAndValueQuery.build(), collector );
            // A <label,propertyKeyId,nodeId> tuple should only match at most a single propertyValue
            return collector.getTotalHits();
        }
        catch ( IOException e )
        {
            throw new RuntimeException( e );
        }
    }

    @Override
    public void close()
    {
        try
        {
            searcherReference.close();
        }
        catch ( IOException e )
        {
            throw new IndexReaderCloseException( e );
        }
    }

    private IndexSearcher getIndexSearcher()
    {
        return searcherReference.getIndexSearcher();
    }
}<|MERGE_RESOLUTION|>--- conflicted
+++ resolved
@@ -54,12 +54,8 @@
 import org.neo4j.kernel.api.index.IndexProgressor;
 import org.neo4j.kernel.api.index.IndexSampler;
 import org.neo4j.kernel.impl.api.index.sampling.IndexSamplingConfig;
-<<<<<<< HEAD
-=======
 import org.neo4j.kernel.impl.api.schema.BridgingIndexProgressor;
 import org.neo4j.storageengine.api.NodePropertyAccessor;
-import org.neo4j.storageengine.api.schema.AbstractIndexReader;
->>>>>>> dbf121ec
 import org.neo4j.storageengine.api.schema.IndexDescriptor;
 import org.neo4j.values.storable.Value;
 import org.neo4j.values.storable.Values;
@@ -199,12 +195,12 @@
      * OBS this implementation can only provide values for properties of type {@link String}.
      * Other property types will still be counted as distinct, but {@code client} won't receive {@link Value}
      * instances for those.
-     * @param client {@link IndexProgressor.NodeValueClient} to get initialized with this progression.
+     * @param client {@link IndexProgressor.EntityValueClient} to get initialized with this progression.
      * @param propertyAccessor {@link NodePropertyAccessor} for reading property values.
      * @param needsValues whether or not to load string values.
      */
     @Override
-    public void distinctValues( IndexProgressor.NodeValueClient client, NodePropertyAccessor propertyAccessor, boolean needsValues )
+    public void distinctValues( IndexProgressor.EntityValueClient client, NodePropertyAccessor propertyAccessor, boolean needsValues )
     {
         try
         {
@@ -225,10 +221,10 @@
                         termsIterator = NumericUtils.filterPrefixCodedLongs( termsIterator );
                     }
                     multiProgressor.initialize( descriptor, new LuceneDistinctValuesProgressor( termsIterator, client, valueMaterializer ), noQueries,
-                            IndexOrder.NONE, client.needsValues() );
+                            IndexOrder.NONE, needsValues, false );
                 }
             }
-            client.initialize( descriptor, multiProgressor, noQueries, IndexOrder.NONE, client.needsValues() );
+            client.initialize( descriptor, multiProgressor, noQueries, IndexOrder.NONE, needsValues, false );
         }
         catch ( IOException e )
         {
