--- conflicted
+++ resolved
@@ -73,10 +73,6 @@
     @Nonnull
     public AdminCommand create( CommandContext ctx )
     {
-<<<<<<< HEAD
-        return new LoadCommand( ctx.getHomeDir(), ctx.getConfigDir(), new Loader() );
-=======
-        return new LoadCommand( homeDir, configDir, new Loader( outsideWorld.errorStream() ) );
->>>>>>> 037d75a5
+        return new LoadCommand( ctx.getHomeDir(), ctx.getConfigDir(), new Loader( ctx.getOutsideWorld().errorStream() ) );
     }
 }