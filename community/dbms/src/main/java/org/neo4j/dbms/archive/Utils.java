/*
 * Copyright (c) 2002-2019 "Neo4j,"
 * Neo4j Sweden AB [http://neo4j.com]
 *
 * This file is part of Neo4j.
 *
 * Neo4j is free software: you can redistribute it and/or modify
 * it under the terms of the GNU General Public License as published by
 * the Free Software Foundation, either version 3 of the License, or
 * (at your option) any later version.
 *
 * This program is distributed in the hope that it will be useful,
 * but WITHOUT ANY WARRANTY; without even the implied warranty of
 * MERCHANTABILITY or FITNESS FOR A PARTICULAR PURPOSE.  See the
 * GNU General Public License for more details.
 *
 * You should have received a copy of the GNU General Public License
 * along with this program.  If not, see <http://www.gnu.org/licenses/>.
 */
package org.neo4j.dbms.archive;

import java.nio.file.AccessDeniedException;
import java.nio.file.FileSystemException;
import java.nio.file.NoSuchFileException;
import java.nio.file.Path;

import static java.nio.file.Files.exists;
import static java.nio.file.Files.isRegularFile;
import static java.nio.file.Files.isWritable;

public class Utils
{
    private Utils()
    {
    }

    static void checkWritableDirectory( Path directory ) throws FileSystemException
    {
        if ( !exists( directory ) )
        {
            throw new NoSuchFileException( directory.toString() );
        }
        if ( isRegularFile( directory ) )
        {
            throw new FileSystemException( directory.toString() + ": Not a directory" );
        }
        if ( !isWritable( directory ) )
        {
            throw new AccessDeniedException( directory.toString() );
        }
    }
<<<<<<< HEAD
=======

    public static void copy( InputStream in, OutputStream out, ArchiveProgressPrinter progressPrinter ) throws IOException
    {
        progressPrinter.beginFile();
        final byte[] buffer = new byte[8192];
        int n;
        while ( -1 != (n = in.read( buffer )) )
        {
            out.write( buffer, 0, n );
            progressPrinter.addBytes( n );
        }
        progressPrinter.endFile();
    }
>>>>>>> 037d75a5
}<|MERGE_RESOLUTION|>--- conflicted
+++ resolved
@@ -19,6 +19,9 @@
  */
 package org.neo4j.dbms.archive;
 
+import java.io.IOException;
+import java.io.InputStream;
+import java.io.OutputStream;
 import java.nio.file.AccessDeniedException;
 import java.nio.file.FileSystemException;
 import java.nio.file.NoSuchFileException;
@@ -49,8 +52,6 @@
             throw new AccessDeniedException( directory.toString() );
         }
     }
-<<<<<<< HEAD
-=======
 
     public static void copy( InputStream in, OutputStream out, ArchiveProgressPrinter progressPrinter ) throws IOException
     {
@@ -64,5 +65,4 @@
         }
         progressPrinter.endFile();
     }
->>>>>>> 037d75a5
 }