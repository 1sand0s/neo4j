--- conflicted
+++ resolved
@@ -110,11 +110,13 @@
     }
 
     @Test
-<<<<<<< HEAD
-=======
     void shouldGiveAClearErrorMessageIfTheArchiveEntryPointsToRandomPlace() throws IOException, IncorrectFormat
     {
         Path archive = testDirectory.file( "the-archive.dump" ).toPath();
+
+        assertTrue( databaseLayout.databaseDirectory().delete() );
+        assertTrue( databaseLayout.getTransactionLogsDirectory().delete() );
+
         final File testFile = testDirectory.file( "testFile" );
         try ( TarArchiveOutputStream tar = new TarArchiveOutputStream(
                 new GzipCompressorOutputStream( Files.newOutputStream( archive, StandardOpenOption.CREATE_NEW ) ) ) )
@@ -123,23 +125,12 @@
             tar.putArchiveEntry( archiveEntry );
             tar.closeArchiveEntry();
         }
-        Path destination = testDirectory.file( "the-destination" ).toPath();
         final InvalidDumpEntryException exception =
-                assertThrows( InvalidDumpEntryException.class, () -> new Loader().load( archive, destination, destination ) );
+                assertThrows( InvalidDumpEntryException.class, () -> new Loader().load( archive, databaseLayout ) );
         assertThat( exception.getMessage(), containsString( "points to a location outside of the destination database." ) );
     }
 
     @Test
-    void shouldGiveAClearErrorIfTheDestinationAlreadyExists()
-    {
-        Path archive = testDirectory.file( "the-archive.dump" ).toPath();
-        Path destination = testDirectory.directory( "the-destination" ).toPath();
-        FileAlreadyExistsException exception = assertThrows( FileAlreadyExistsException.class, () -> new Loader().load( archive, destination, destination ) );
-        assertEquals( destination.toString(), exception.getMessage() );
-    }
-
-    @Test
->>>>>>> 8684c374
     void shouldGiveAClearErrorIfTheDestinationTxLogAlreadyExists()
     {
         Path archive = testDirectory.file( "the-archive.dump" ).toPath();
