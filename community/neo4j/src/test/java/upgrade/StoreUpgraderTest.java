--- conflicted
+++ resolved
@@ -95,11 +95,8 @@
 import static org.junit.Assert.assertThat;
 import static org.junit.Assert.assertTrue;
 import static org.junit.Assert.fail;
-<<<<<<< HEAD
 import static org.junit.Assume.assumeTrue;
-=======
 import static org.junit.internal.matchers.ThrowableMessageMatcher.hasMessage;
->>>>>>> 6d2d3f4c
 import static org.mockito.Matchers.any;
 import static org.mockito.Matchers.eq;
 import static org.mockito.Mockito.verify;
@@ -118,21 +115,15 @@
 @RunWith(Parameterized.class)
 public class StoreUpgraderTest
 {
-    private final TestDirectory directory = TargetDirectory.testDirForTest( getClass() );
+    private final TestDirectory directory = TestDirectory.testDirectory();
     private final PageCacheRule pageCacheRule = new PageCacheRule();
     private final ExpectedException expectedException = ExpectedException.none();
 
     @Rule
-<<<<<<< HEAD
-    public final TestDirectory directory = TestDirectory.testDirectory();
-    @Rule
-    public final PageCacheRule pageCacheRule = new PageCacheRule();
-=======
     public final RuleChain ruleChain = RuleChain.outerRule( expectedException )
                                                 .around( pageCacheRule )
                                                 .around( directory );
 
->>>>>>> 6d2d3f4c
     private File dbDirectory;
     private final FileSystemAbstraction fileSystem = new DefaultFileSystemAbstraction();
     private StoreVersionCheck check;
