/**
 * Copyright (c) 2002-2014 "Neo Technology,"
 * Network Engine for Objects in Lund AB [http://neotechnology.com]
 *
 * This file is part of Neo4j.
 *
 * Neo4j is free software: you can redistribute it and/or modify
 * it under the terms of the GNU General Public License as published by
 * the Free Software Foundation, either version 3 of the License, or
 * (at your option) any later version.
 *
 * This program is distributed in the hope that it will be useful,
 * but WITHOUT ANY WARRANTY; without even the implied warranty of
 * MERCHANTABILITY or FITNESS FOR A PARTICULAR PURPOSE.  See the
 * GNU General Public License for more details.
 *
 * You should have received a copy of the GNU General Public License
 * along with this program.  If not, see <http://www.gnu.org/licenses/>.
 */
package upgrade;

import java.io.File;
import java.io.IOException;
import java.util.HashSet;
import java.util.Set;

import org.junit.After;
import org.junit.Before;
import org.junit.Ignore;
import org.junit.Rule;
import org.junit.Test;

import org.neo4j.consistency.checking.full.ConsistencyCheckIncompleteException;
import org.neo4j.graphdb.GraphDatabaseService;
import org.neo4j.graphdb.Node;
import org.neo4j.graphdb.Transaction;
import org.neo4j.graphdb.factory.GraphDatabaseFactory;
import org.neo4j.io.fs.DefaultFileSystemAbstraction;
import org.neo4j.io.fs.FileSystemAbstraction;
import org.neo4j.kernel.DefaultIdGeneratorFactory;
import org.neo4j.kernel.configuration.Config;
import org.neo4j.kernel.ha.HighlyAvailableGraphDatabase;
import org.neo4j.kernel.impl.core.Token;
import org.neo4j.kernel.impl.nioneo.store.NeoStore;
import org.neo4j.kernel.impl.nioneo.store.PropertyKeyTokenStore;
import org.neo4j.kernel.impl.nioneo.store.StoreFactory;
import org.neo4j.kernel.impl.storemigration.MigrationTestUtils;
import org.neo4j.kernel.impl.storemigration.StoreMigrator;
import org.neo4j.kernel.impl.storemigration.StoreUpgrader;
import org.neo4j.kernel.impl.util.StringLogger;
<<<<<<< HEAD
import org.neo4j.kernel.lifecycle.LifeSupport;
import org.neo4j.kernel.monitoring.Monitors;
=======
import org.neo4j.kernel.logging.DevNullLoggingService;
>>>>>>> ba2d488a
import org.neo4j.test.CleanupRule;
import org.neo4j.test.TargetDirectory;
import org.neo4j.test.ha.ClusterManager;
import org.neo4j.tooling.GlobalGraphOperations;

import static java.lang.Integer.MAX_VALUE;

import static org.junit.Assert.assertEquals;
import static org.junit.Assert.assertThat;
import static org.junit.Assert.assertTrue;
import static upgrade.StoreMigratorTestUtil.buildClusterWithMasterDirIn;

import static org.neo4j.consistency.store.StoreAssertions.assertConsistentStore;
import static org.neo4j.graphdb.Neo4jMatchers.hasProperty;
import static org.neo4j.graphdb.Neo4jMatchers.inTx;
import static org.neo4j.kernel.impl.nioneo.store.CommonAbstractStore.ALL_STORES_VERSION;
import static org.neo4j.kernel.impl.nioneo.store.NeoStore.versionLongToString;
import static org.neo4j.kernel.impl.nioneo.store.StoreFactory.PROPERTY_STORE_NAME;
import static org.neo4j.kernel.impl.pagecache.StandalonePageCacheFactory.createPageCache;
import static org.neo4j.kernel.impl.storemigration.MigrationTestUtils.find19FormatHugeStoreDirectory;
import static org.neo4j.kernel.impl.storemigration.MigrationTestUtils.find19FormatStoreDirectory;
import static org.neo4j.kernel.impl.storemigration.UpgradeConfiguration.ALLOW_UPGRADE;
import static org.neo4j.test.ha.ClusterManager.allSeesAllAsAvailable;

public class StoreMigratorFrom19IT
{
    @Test
    public void shouldMigrate() throws IOException, ConsistencyCheckIncompleteException
    {
        // GIVEN
<<<<<<< HEAD
        StoreUpgrader upgrader = new StoreUpgrader( ALLOW_UPGRADE, fs, StoreUpgrader.NO_MONITOR );
        upgrader.addParticipant( new StoreMigrator( monitor, fs ) );
        File legacyStoreDir = find19FormatHugeStoreDirectory( storeDir.directory() );
=======
        File legacyStoreDir = find19FormatStoreDirectory( storeDir );
>>>>>>> ba2d488a

        // WHEN
        newStoreUpgrader().migrateIfNeeded( legacyStoreDir );

        // THEN
        assertEquals( 100, monitor.eventSize() );
        assertTrue( monitor.isStarted() );
        assertTrue( monitor.isFinished() );

        GraphDatabaseService database = cleanup.add(
                new GraphDatabaseFactory().newEmbeddedDatabase( storeDir.absolutePath() )
        );

        try
        {
            verifyDatabaseContents( database );
        }
        finally
        {
            // CLEANUP
            database.shutdown();
        }

        NeoStore neoStore = cleanup.add( storeFactory.newNeoStore( true ) );
        verifyNeoStore( neoStore );
        neoStore.close();

        assertConsistentStore( storeDir.directory() );
    }

    @Ignore("TODO 2.2-future reenable when we merge in support for converting 1.9 logs")
    @Test
    public void shouldMigrateCluster() throws Throwable
    {
        // Given
<<<<<<< HEAD
        StoreUpgrader upgrader = new StoreUpgrader( ALLOW_UPGRADE, fs, StoreUpgrader.NO_MONITOR );
        upgrader.addParticipant( new StoreMigrator( monitor, fs ) );
        File legacyStoreDir = find19FormatStoreDirectory( storeDir.directory() );
=======
        File legacyStoreDir = find19FormatStoreDirectory( storeDir );
>>>>>>> ba2d488a

        // When
        newStoreUpgrader().migrateIfNeeded( legacyStoreDir );

        ClusterManager.ManagedCluster cluster =
                cleanup.add( buildClusterWithMasterDirIn( fs, legacyStoreDir, cleanup ) );
        cluster.await( allSeesAllAsAvailable() );
        cluster.sync();

        // Then
        HighlyAvailableGraphDatabase slave1 = cluster.getAnySlave();
        verifySlaveContents( slave1 );
        verifySlaveContents( cluster.getAnySlave( slave1 ) );
        verifyDatabaseContents( cluster.getMaster() );
    }

    @Test
<<<<<<< HEAD
=======
    public void shouldRewriteTransactionLogsDuringMigration() throws Throwable
    {
        // Given
        File legacyStoreDir = find19FormatStoreDirectory( storeDir );

        // When
        newStoreUpgrader().migrateIfNeeded( legacyStoreDir );

        // Then
        File[] transactionLogs = findAllMatchingFiles( legacyStoreDir, "nioneo_logical\\.log\\.v.*" );
        assertThat( transactionLogs, arrayWithSize( 1 ) );

        List<LogEntry> logEntries = readTransactionLogEntriesFrom( fs, transactionLogs[0] );
        assertThat( logEntries, not( emptyCollectionOf( LogEntry.class ) ) );

        assertThat( logEntries.get( 0 ), instanceOf( LogEntry.Start.class ) );

        assertThat( logEntries.get( 1 ), instanceOf( LogEntry.Command.class ) );
        assertThat( ((LogEntry.Command) logEntries.get( 1 )).getXaCommand(), instanceOf( Command.NodeCommand
                .class ) );

        assertThat( ((LogEntry.Command) logEntries.get( logEntries.size() - 3 )).getXaCommand(),
                instanceOf( Command.PropertyCommand.class ) );

        assertThat( logEntries.get( logEntries.size() - 2 ), instanceOf( LogEntry.OnePhaseCommit.class ) );

        assertThat( logEntries.get( logEntries.size() - 1 ), instanceOf( LogEntry.Done.class ) );
    }

    @Test
    public void shouldRewriteLuceneLogsDuringMigration() throws Throwable
    {
        // Given
        File legacyStoreDir = find19FormatStoreDirectory( storeDir );

        // When
        newStoreUpgrader().migrateIfNeeded( legacyStoreDir );

        // Then
        File indexDir = new File( legacyStoreDir, "index" );
        File[] luceneLogs = findAllMatchingFiles( indexDir, "lucene\\.log\\.v.*" );
        assertThat( luceneLogs, arrayWithSize( 1 ) );

        List<LogEntry> logEntries = readLuceneLogEntriesFrom( fs, luceneLogs[0] );
        assertThat( logEntries, hasSize( 12 ) );

        LogEntry log1 = logEntries.get( 0 );
        assertThat( log1, instanceOf( LogEntry.Start.class ) );
        assertThat( ((LogEntry.Start) log1).getMasterId(), equalTo( -1 ) );
        assertThat( ((LogEntry.Start) log1).getLocalId(), equalTo( -1 ) );

        LogEntry log2 = logEntries.get( 1 );
        assertThat( log2, instanceOf( LogEntry.Command.class ) );
        LogEntry.Command log2Cmd = (LogEntry.Command) log2;
        assertThat( log2Cmd.getXaCommand().getClass().getSimpleName(), equalTo( "CreateIndexCommand" ) );

        assertThat( logEntries.get( logEntries.size() - 3 ), instanceOf( LogEntry.Command.class ) );

        assertThat( logEntries.get( logEntries.size() - 2 ), instanceOf( LogEntry.OnePhaseCommit.class ) );

        assertThat( logEntries.get( logEntries.size() - 1 ), instanceOf( LogEntry.Done.class ) );
    }

    @Test
>>>>>>> ba2d488a
    public void shouldDeduplicateUniquePropertyIndexKeys() throws Exception
    {
        // GIVEN
        // a store that contains two nodes with property "name" of which there are two key tokens
        File legacyStoreDir = find19FormatStoreDirectory( storeDir.directory() );

        // WHEN
        // upgrading that store, the two key tokens for "name" should be merged
<<<<<<< HEAD
        upgrader( new StoreMigrator( monitor, fs ) ).migrateIfNeeded( storeDir.directory() );
=======
        newStoreUpgrader().migrateIfNeeded( storeDir );
>>>>>>> ba2d488a

        // THEN
        // verify that the "name" property for both the involved nodes
        GraphDatabaseService db = new GraphDatabaseFactory().newEmbeddedDatabase( storeDir.absolutePath() );
        try
        {
            Node nodeA = getNodeWithName( db, "A" );
            assertThat( nodeA, inTx( db, hasProperty( "name" ).withValue( "A" ) ) );

            Node nodeB = getNodeWithName( db, "B" );
            assertThat( nodeB, inTx( db, hasProperty( "name" ).withValue( "B" ) ) );

            Node nodeC = getNodeWithName( db, "C" );
            assertThat( nodeC, inTx( db, hasProperty( "name" ).withValue( "C" ) ) );
            assertThat( nodeC, inTx( db, hasProperty( "other" ).withValue( "a value" ) ) );
            assertThat( nodeC, inTx( db, hasProperty( "third" ).withValue( "something" ) ) );
        }
        finally
        {
            db.shutdown();
        }

        // THEN
        // verify that there are no duplicate keys in the store
        File propertyKeyStore = new File( storeDir.directory(), NeoStore.DEFAULT_NAME + PROPERTY_STORE_NAME );
        PropertyKeyTokenStore tokenStore = cleanup.add( storeFactory.newPropertyKeyTokenStore( propertyKeyStore ) );
        Token[] tokens = tokenStore.getTokens( MAX_VALUE );
        tokenStore.close();
        assertNoDuplicates( tokens );

        assertConsistentStore( storeDir.directory() );
    }

    private static void verifyDatabaseContents( GraphDatabaseService db )
    {
        DatabaseContentVerifier verifier = new DatabaseContentVerifier( db );
        verifyNumberOfNodesAndRelationships( verifier );
        verifier.verifyNodeIdsReused();
        verifier.verifyRelationshipIdsReused();
        verifier.verifyLegacyIndex();
    }

    private static void verifySlaveContents( HighlyAvailableGraphDatabase haDb )
    {
        DatabaseContentVerifier verifier = new DatabaseContentVerifier( haDb );
        verifyNumberOfNodesAndRelationships( verifier );
        verifier.verifyLegacyIndex();
    }


    private static void verifyNumberOfNodesAndRelationships( DatabaseContentVerifier verifier )
    {
        verifier.verifyNodes( 1_000 );
        verifier.verifyRelationships( 500 );
    }

    private static void verifyNeoStore( NeoStore neoStore )
    {
        assertEquals( 1409818980890L, neoStore.getCreationTime() );
        assertEquals( 7528833218632030901L, neoStore.getRandomNumber() );
        assertEquals( 2L, neoStore.getCurrentLogVersion() );
        assertEquals( ALL_STORES_VERSION, versionLongToString( neoStore.getStoreVersion() ) );
        assertEquals( 8L + 3, neoStore.getLastCommittedTransactionId() ); // prior verifications add 3 transactions
    }

    private void assertNoDuplicates( Token[] tokens )
    {
        Set<String> visited = new HashSet<>();
        for ( Token token : tokens )
        {
            assertTrue( visited.add( token.name() ) );
        }
    }

    private Node getNodeWithName( GraphDatabaseService db, String name )
    {
        try ( Transaction tx = db.beginTx() )
        {
            for ( Node node : GlobalGraphOperations.at( db ).getAllNodes() )
            {
                if ( name.equals( node.getProperty( "name", null ) ) )
                {
                    tx.success();
                    return node;
                }
            }
        }
        throw new IllegalArgumentException( name + " not found" );
    }

<<<<<<< HEAD
    @Rule
    public final TargetDirectory.TestDirectory storeDir = TargetDirectory.testDirForTest( getClass() );
    @Rule
    public final CleanupRule cleanup = new CleanupRule();
    private final LifeSupport life = new LifeSupport();
=======
    private StoreUpgrader newStoreUpgrader()
    {
        DevNullLoggingService logging = new DevNullLoggingService();
        StoreUpgrader upgrader = new StoreUpgrader( ALLOW_UPGRADE, fs, StoreUpgrader.NO_MONITOR, logging );
        upgrader.addParticipant( new StoreMigrator( monitor, fs ) );
        return upgrader;
    }

>>>>>>> ba2d488a
    private final FileSystemAbstraction fs = new DefaultFileSystemAbstraction();
    private final ListAccumulatorMigrationProgressMonitor monitor = new ListAccumulatorMigrationProgressMonitor();
    private StoreFactory storeFactory;

    @Before
    public void setUp()
    {
        life.start();
        Config config = MigrationTestUtils.defaultConfig();

        storeFactory = new StoreFactory(
                StoreFactory.configForStoreDir( config, storeDir.directory() ),
                new DefaultIdGeneratorFactory(),
                cleanup.add( createPageCache( fs, getClass().getName(), life ) ),
                fs,
                StringLogger.DEV_NULL,
                new Monitors() );
    }

    @After
    public void close()
    {
        life.shutdown();
    }
}<|MERGE_RESOLUTION|>--- conflicted
+++ resolved
@@ -48,12 +48,9 @@
 import org.neo4j.kernel.impl.storemigration.StoreMigrator;
 import org.neo4j.kernel.impl.storemigration.StoreUpgrader;
 import org.neo4j.kernel.impl.util.StringLogger;
-<<<<<<< HEAD
 import org.neo4j.kernel.lifecycle.LifeSupport;
+import org.neo4j.kernel.logging.DevNullLoggingService;
 import org.neo4j.kernel.monitoring.Monitors;
-=======
-import org.neo4j.kernel.logging.DevNullLoggingService;
->>>>>>> ba2d488a
 import org.neo4j.test.CleanupRule;
 import org.neo4j.test.TargetDirectory;
 import org.neo4j.test.ha.ClusterManager;
@@ -84,13 +81,7 @@
     public void shouldMigrate() throws IOException, ConsistencyCheckIncompleteException
     {
         // GIVEN
-<<<<<<< HEAD
-        StoreUpgrader upgrader = new StoreUpgrader( ALLOW_UPGRADE, fs, StoreUpgrader.NO_MONITOR );
-        upgrader.addParticipant( new StoreMigrator( monitor, fs ) );
         File legacyStoreDir = find19FormatHugeStoreDirectory( storeDir.directory() );
-=======
-        File legacyStoreDir = find19FormatStoreDirectory( storeDir );
->>>>>>> ba2d488a
 
         // WHEN
         newStoreUpgrader().migrateIfNeeded( legacyStoreDir );
@@ -126,13 +117,7 @@
     public void shouldMigrateCluster() throws Throwable
     {
         // Given
-<<<<<<< HEAD
-        StoreUpgrader upgrader = new StoreUpgrader( ALLOW_UPGRADE, fs, StoreUpgrader.NO_MONITOR );
-        upgrader.addParticipant( new StoreMigrator( monitor, fs ) );
         File legacyStoreDir = find19FormatStoreDirectory( storeDir.directory() );
-=======
-        File legacyStoreDir = find19FormatStoreDirectory( storeDir );
->>>>>>> ba2d488a
 
         // When
         newStoreUpgrader().migrateIfNeeded( legacyStoreDir );
@@ -150,73 +135,6 @@
     }
 
     @Test
-<<<<<<< HEAD
-=======
-    public void shouldRewriteTransactionLogsDuringMigration() throws Throwable
-    {
-        // Given
-        File legacyStoreDir = find19FormatStoreDirectory( storeDir );
-
-        // When
-        newStoreUpgrader().migrateIfNeeded( legacyStoreDir );
-
-        // Then
-        File[] transactionLogs = findAllMatchingFiles( legacyStoreDir, "nioneo_logical\\.log\\.v.*" );
-        assertThat( transactionLogs, arrayWithSize( 1 ) );
-
-        List<LogEntry> logEntries = readTransactionLogEntriesFrom( fs, transactionLogs[0] );
-        assertThat( logEntries, not( emptyCollectionOf( LogEntry.class ) ) );
-
-        assertThat( logEntries.get( 0 ), instanceOf( LogEntry.Start.class ) );
-
-        assertThat( logEntries.get( 1 ), instanceOf( LogEntry.Command.class ) );
-        assertThat( ((LogEntry.Command) logEntries.get( 1 )).getXaCommand(), instanceOf( Command.NodeCommand
-                .class ) );
-
-        assertThat( ((LogEntry.Command) logEntries.get( logEntries.size() - 3 )).getXaCommand(),
-                instanceOf( Command.PropertyCommand.class ) );
-
-        assertThat( logEntries.get( logEntries.size() - 2 ), instanceOf( LogEntry.OnePhaseCommit.class ) );
-
-        assertThat( logEntries.get( logEntries.size() - 1 ), instanceOf( LogEntry.Done.class ) );
-    }
-
-    @Test
-    public void shouldRewriteLuceneLogsDuringMigration() throws Throwable
-    {
-        // Given
-        File legacyStoreDir = find19FormatStoreDirectory( storeDir );
-
-        // When
-        newStoreUpgrader().migrateIfNeeded( legacyStoreDir );
-
-        // Then
-        File indexDir = new File( legacyStoreDir, "index" );
-        File[] luceneLogs = findAllMatchingFiles( indexDir, "lucene\\.log\\.v.*" );
-        assertThat( luceneLogs, arrayWithSize( 1 ) );
-
-        List<LogEntry> logEntries = readLuceneLogEntriesFrom( fs, luceneLogs[0] );
-        assertThat( logEntries, hasSize( 12 ) );
-
-        LogEntry log1 = logEntries.get( 0 );
-        assertThat( log1, instanceOf( LogEntry.Start.class ) );
-        assertThat( ((LogEntry.Start) log1).getMasterId(), equalTo( -1 ) );
-        assertThat( ((LogEntry.Start) log1).getLocalId(), equalTo( -1 ) );
-
-        LogEntry log2 = logEntries.get( 1 );
-        assertThat( log2, instanceOf( LogEntry.Command.class ) );
-        LogEntry.Command log2Cmd = (LogEntry.Command) log2;
-        assertThat( log2Cmd.getXaCommand().getClass().getSimpleName(), equalTo( "CreateIndexCommand" ) );
-
-        assertThat( logEntries.get( logEntries.size() - 3 ), instanceOf( LogEntry.Command.class ) );
-
-        assertThat( logEntries.get( logEntries.size() - 2 ), instanceOf( LogEntry.OnePhaseCommit.class ) );
-
-        assertThat( logEntries.get( logEntries.size() - 1 ), instanceOf( LogEntry.Done.class ) );
-    }
-
-    @Test
->>>>>>> ba2d488a
     public void shouldDeduplicateUniquePropertyIndexKeys() throws Exception
     {
         // GIVEN
@@ -225,11 +143,8 @@
 
         // WHEN
         // upgrading that store, the two key tokens for "name" should be merged
-<<<<<<< HEAD
-        upgrader( new StoreMigrator( monitor, fs ) ).migrateIfNeeded( storeDir.directory() );
-=======
-        newStoreUpgrader().migrateIfNeeded( storeDir );
->>>>>>> ba2d488a
+
+        newStoreUpgrader().migrateIfNeeded( storeDir.directory() );
 
         // THEN
         // verify that the "name" property for both the involved nodes
@@ -320,13 +235,12 @@
         throw new IllegalArgumentException( name + " not found" );
     }
 
-<<<<<<< HEAD
     @Rule
     public final TargetDirectory.TestDirectory storeDir = TargetDirectory.testDirForTest( getClass() );
     @Rule
     public final CleanupRule cleanup = new CleanupRule();
     private final LifeSupport life = new LifeSupport();
-=======
+
     private StoreUpgrader newStoreUpgrader()
     {
         DevNullLoggingService logging = new DevNullLoggingService();
@@ -335,7 +249,6 @@
         return upgrader;
     }
 
->>>>>>> ba2d488a
     private final FileSystemAbstraction fs = new DefaultFileSystemAbstraction();
     private final ListAccumulatorMigrationProgressMonitor monitor = new ListAccumulatorMigrationProgressMonitor();
     private StoreFactory storeFactory;
