/*
 * Copyright (c) 2002-2015 "Neo Technology,"
 * Network Engine for Objects in Lund AB [http://neotechnology.com]
 *
 * This file is part of Neo4j.
 *
 * Neo4j is free software: you can redistribute it and/or modify
 * it under the terms of the GNU General Public License as published by
 * the Free Software Foundation, either version 3 of the License, or
 * (at your option) any later version.
 *
 * This program is distributed in the hope that it will be useful,
 * but WITHOUT ANY WARRANTY; without even the implied warranty of
 * MERCHANTABILITY or FITNESS FOR A PARTICULAR PURPOSE.  See the
 * GNU General Public License for more details.
 *
 * You should have received a copy of the GNU General Public License
 * along with this program.  If not, see <http://www.gnu.org/licenses/>.
 */
package org.neo4j.server.rrd.sampler;

<<<<<<< HEAD
import org.neo4j.kernel.impl.transaction.state.NeoStoresSupplier;
import org.neo4j.server.rrd.UnableToSampleException;

public class NodeIdsInUseSampleable extends DatabasePrimitivesSampleableBase
{

    public NodeIdsInUseSampleable( NeoStoresSupplier neoStoresSupplier )
    {
        super( neoStoresSupplier );
=======
import org.neo4j.kernel.AvailabilityGuard;
import org.neo4j.kernel.impl.store.NeoStore;
import org.neo4j.kernel.impl.transaction.state.NeoStoreProvider;

public class NodeIdsInUseSampleable extends DatabasePrimitivesSampleableBase
{
    public NodeIdsInUseSampleable( NeoStoreProvider neoStore, AvailabilityGuard guard )
    {
        super( neoStore, guard );
>>>>>>> 2d6fb860
    }

    @Override
    public String getName()
    {
        return "node_count";
    }

    @Override
    protected double readValue( NeoStore neoStore )
    {
<<<<<<< HEAD
        try
        {
            return getNeoStores().getNodeStore().getNumberOfIdsInUse();
        }
        catch ( Exception e )
        {
            throw new UnableToSampleException( "Unexpected exception caught while sampling", e );
        }
=======
        return neoStore.getNodeStore().getNumberOfIdsInUse();
>>>>>>> 2d6fb860
    }
}<|MERGE_RESOLUTION|>--- conflicted
+++ resolved
@@ -19,27 +19,15 @@
  */
 package org.neo4j.server.rrd.sampler;
 
-<<<<<<< HEAD
+import org.neo4j.kernel.AvailabilityGuard;
+import org.neo4j.kernel.impl.store.NeoStores;
 import org.neo4j.kernel.impl.transaction.state.NeoStoresSupplier;
-import org.neo4j.server.rrd.UnableToSampleException;
 
 public class NodeIdsInUseSampleable extends DatabasePrimitivesSampleableBase
 {
-
-    public NodeIdsInUseSampleable( NeoStoresSupplier neoStoresSupplier )
-    {
-        super( neoStoresSupplier );
-=======
-import org.neo4j.kernel.AvailabilityGuard;
-import org.neo4j.kernel.impl.store.NeoStore;
-import org.neo4j.kernel.impl.transaction.state.NeoStoreProvider;
-
-public class NodeIdsInUseSampleable extends DatabasePrimitivesSampleableBase
-{
-    public NodeIdsInUseSampleable( NeoStoreProvider neoStore, AvailabilityGuard guard )
+    public NodeIdsInUseSampleable( NeoStoresSupplier neoStore, AvailabilityGuard guard )
     {
         super( neoStore, guard );
->>>>>>> 2d6fb860
     }
 
     @Override
@@ -49,19 +37,8 @@
     }
 
     @Override
-    protected double readValue( NeoStore neoStore )
+    protected double readValue( NeoStores neoStore )
     {
-<<<<<<< HEAD
-        try
-        {
-            return getNeoStores().getNodeStore().getNumberOfIdsInUse();
-        }
-        catch ( Exception e )
-        {
-            throw new UnableToSampleException( "Unexpected exception caught while sampling", e );
-        }
-=======
         return neoStore.getNodeStore().getNumberOfIdsInUse();
->>>>>>> 2d6fb860
     }
 }