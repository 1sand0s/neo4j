--- conflicted
+++ resolved
@@ -66,13 +66,8 @@
         when( request.getHeader( MAX_EXECUTION_TIME_HEADER ) ).thenReturn( "aa" );
         Log log = logProvider.getLog( HttpServletRequest.class );
         long transactionTimeout = getTransactionTimeout( request, log );
-<<<<<<< HEAD
         assertEquals( 0, transactionTimeout, "Transaction timeout not specified." );
-        logProvider.assertContainsMessageContaining("Fail to parse `max-execution-time` " +
-=======
-        assertEquals( "Transaction timeout not specified.", 0, transactionTimeout );
         logProvider.rawMessageMatcher().assertContains("Fail to parse `max-execution-time` " +
->>>>>>> cc1256e5
                 "header with value: 'aa'. Should be a positive number.");
     }
 
