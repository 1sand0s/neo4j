/**
 * Copyright (c) 2002-2014 "Neo Technology,"
 * Network Engine for Objects in Lund AB [http://neotechnology.com]
 *
 * This file is part of Neo4j.
 *
 * Neo4j is free software: you can redistribute it and/or modify
 * it under the terms of the GNU General Public License as published by
 * the Free Software Foundation, either version 3 of the License, or
 * (at your option) any later version.
 *
 * This program is distributed in the hope that it will be useful,
 * but WITHOUT ANY WARRANTY; without even the implied warranty of
 * MERCHANTABILITY or FITNESS FOR A PARTICULAR PURPOSE.  See the
 * GNU General Public License for more details.
 *
 * You should have received a copy of the GNU General Public License
 * along with this program.  If not, see <http://www.gnu.org/licenses/>.
 */
package org.neo4j.kernel.impl.cache;

import java.util.Collection;

import org.neo4j.kernel.api.labelscan.NodeLabelUpdate;
import org.neo4j.kernel.impl.api.SchemaState;
import org.neo4j.kernel.impl.api.store.PersistenceCache;
import org.neo4j.kernel.impl.api.store.SchemaCache;
import org.neo4j.kernel.impl.core.CacheAccessBackDoor;
import org.neo4j.kernel.impl.core.Token;
import org.neo4j.kernel.impl.store.record.SchemaRule;

public class BridgingCacheAccess implements CacheAccessBackDoor
{
    private final SchemaCache schemaCache;
    private final SchemaState schemaState;
    private final PersistenceCache persistenceCache;

    public BridgingCacheAccess( SchemaCache schemaCache, SchemaState schemaState,
                                PersistenceCache persistenceCache )
    {
        this.schemaCache = schemaCache;
        this.schemaState = schemaState;
        this.persistenceCache = persistenceCache;
    }

    @Override
    public void removeNodeFromCache( long nodeId )
    {
        if ( nodeId != -1 )
        {
            persistenceCache.evictNode( nodeId );
        }
    }

    @Override
    public void removeRelationshipFromCache( long id )
    {
        persistenceCache.evictRelationship( id );
    }

    @Override
    public void removeRelationshipTypeFromCache( int id )
    {
        persistenceCache.evictRelationshipType( id );
    }

    @Override
    public void removePropertyKeyFromCache( int id )
    {
        persistenceCache.evictPropertyKey( id );
    }

    @Override
    public void removeLabelFromCache( int id )
    {
        persistenceCache.evictLabel( id );
    }

    @Override
    public void removeGraphPropertiesFromCache()
    {
        persistenceCache.evictGraphProperties();
    }

    @Override
    public void addSchemaRule( SchemaRule rule )
    {
        schemaCache.addSchemaRule( rule );
    }

    @Override
    public void removeSchemaRuleFromCache( long id )
    {
        schemaCache.removeSchemaRule( id );
        schemaState.clear();
    }

    @Override
    public void addRelationshipTypeToken( Token type )
    {
        persistenceCache.cacheRelationshipType( type );
    }

    @Override
    public void addLabelToken( Token label )
    {
        persistenceCache.cacheLabel( label );
    }

    @Override
    public void addPropertyKeyToken( Token propertyKey )
    {
        persistenceCache.cachePropertyKey( propertyKey );
    }

    @Override
    public void patchDeletedRelationshipNodes( long relId, int type,
            long firstNodeId, long firstNodeNextRelId,
            long secondNodeId, long secondNodeNextRelId )
    {
<<<<<<< HEAD
        persistenceCache.patchDeletedRelationshipNodes( relId, firstNodeId, firstNodeNextRelId, secondNodeId,
                secondNodeNextRelId );
=======
        nodeManager.patchDeletedRelationshipNodes( relId, type,
                firstNodeId, firstNodeNextRelId, secondNodeId, secondNodeNextRelId );
>>>>>>> 631f1d36
    }

    @Override
    public void applyLabelUpdates( Collection<NodeLabelUpdate> labelUpdates )
    {
        persistenceCache.apply( labelUpdates );
    }
}<|MERGE_RESOLUTION|>--- conflicted
+++ resolved
@@ -114,17 +114,11 @@
     }
 
     @Override
-    public void patchDeletedRelationshipNodes( long relId, int type,
-            long firstNodeId, long firstNodeNextRelId,
+    public void patchDeletedRelationshipNodes( long relId, int type, long firstNodeId, long firstNodeNextRelId,
             long secondNodeId, long secondNodeNextRelId )
     {
-<<<<<<< HEAD
-        persistenceCache.patchDeletedRelationshipNodes( relId, firstNodeId, firstNodeNextRelId, secondNodeId,
+        persistenceCache.patchDeletedRelationshipNodes( relId, type, firstNodeId, firstNodeNextRelId, secondNodeId,
                 secondNodeNextRelId );
-=======
-        nodeManager.patchDeletedRelationshipNodes( relId, type,
-                firstNodeId, firstNodeNextRelId, secondNodeId, secondNodeNextRelId );
->>>>>>> 631f1d36
     }
 
     @Override
