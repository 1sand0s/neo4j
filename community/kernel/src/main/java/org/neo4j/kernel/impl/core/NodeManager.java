/**
 * Copyright (c) 2002-2012 "Neo Technology,"
 * Network Engine for Objects in Lund AB [http://neotechnology.com]
 *
 * This file is part of Neo4j.
 *
 * Neo4j is free software: you can redistribute it and/or modify
 * it under the terms of the GNU General Public License as published by
 * the Free Software Foundation, either version 3 of the License, or
 * (at your option) any later version.
 *
 * This program is distributed in the hope that it will be useful,
 * but WITHOUT ANY WARRANTY; without even the implied warranty of
 * MERCHANTABILITY or FITNESS FOR A PARTICULAR PURPOSE.  See the
 * GNU General Public License for more details.
 *
 * You should have received a copy of the GNU General Public License
 * along with this program.  If not, see <http://www.gnu.org/licenses/>.
 */
package org.neo4j.kernel.impl.core;

import java.util.ArrayList;
import java.util.Arrays;
import java.util.Collection;
import java.util.Iterator;
import java.util.LinkedList;
import java.util.List;
import java.util.Map;
import java.util.concurrent.locks.ReentrantLock;
import java.util.logging.Level;
import java.util.logging.Logger;
import javax.transaction.TransactionManager;
import org.neo4j.graphdb.GraphDatabaseService;
import org.neo4j.graphdb.Node;
import org.neo4j.graphdb.NotFoundException;
import org.neo4j.graphdb.PropertyContainer;
import org.neo4j.graphdb.Relationship;
import org.neo4j.graphdb.RelationshipType;
import org.neo4j.graphdb.event.TransactionData;
import org.neo4j.graphdb.factory.GraphDatabaseSetting;
import org.neo4j.graphdb.factory.GraphDatabaseSettings;
import org.neo4j.graphdb.index.Index;
import org.neo4j.helpers.Pair;
import org.neo4j.helpers.TimeUtil;
import org.neo4j.helpers.Triplet;
import org.neo4j.helpers.collection.PrefetchingIterator;
<<<<<<< HEAD
import org.neo4j.kernel.PropertyTracker;
import org.neo4j.kernel.configuration.Config;
import org.neo4j.kernel.impl.cache.AdaptiveCacheManager;
=======
import org.neo4j.kernel.Lifecycle;
import org.neo4j.kernel.Config;
import org.neo4j.kernel.PropertyTracker;
import org.neo4j.kernel.impl.cache.AtomicArrayCache;
>>>>>>> cc56c35b
import org.neo4j.kernel.impl.cache.Cache;
import org.neo4j.kernel.impl.cache.NoCache;
import org.neo4j.kernel.impl.cache.SoftLruCache;
import org.neo4j.kernel.impl.cache.StrongReferenceCache;
import org.neo4j.kernel.impl.cache.WeakLruCache;
import org.neo4j.kernel.impl.nioneo.store.NameData;
import org.neo4j.kernel.impl.nioneo.store.NodeRecord;
import org.neo4j.kernel.impl.nioneo.store.PropertyData;
import org.neo4j.kernel.impl.nioneo.store.Record;
import org.neo4j.kernel.impl.nioneo.store.RelationshipRecord;
import org.neo4j.kernel.impl.persistence.EntityIdGenerator;
import org.neo4j.kernel.impl.persistence.PersistenceManager;
import org.neo4j.kernel.impl.transaction.LockException;
import org.neo4j.kernel.impl.transaction.LockManager;
import org.neo4j.kernel.impl.transaction.LockType;
import org.neo4j.kernel.impl.util.ArrayMap;
import org.neo4j.kernel.impl.util.RelIdArray;
import org.neo4j.kernel.impl.util.RelIdArray.DirectionWrapper;
import org.neo4j.kernel.impl.util.RelIdArrayWithLoops;
<<<<<<< HEAD
import org.neo4j.kernel.lifecycle.Lifecycle;
=======
import org.neo4j.kernel.impl.util.StringLogger;
import org.neo4j.kernel.info.DiagnosticsManager;
>>>>>>> cc56c35b

public class NodeManager
    implements Lifecycle
{
    public static class Configuration
    {
<<<<<<< HEAD
        public static final GraphDatabaseSetting.BooleanSetting use_adaptive_cache = GraphDatabaseSettings.use_adaptive_cache;
        public static final GraphDatabaseSetting.FloatSetting adaptive_cache_heap_ratio = GraphDatabaseSettings.adaptive_cache_heap_ratio;
        public static final GraphDatabaseSetting.IntegerSetting min_node_cache_size = GraphDatabaseSettings.min_node_cache_size;

        public static final GraphDatabaseSetting.IntegerSetting min_relationship_cache_size = GraphDatabaseSettings.min_relationship_cache_size;

        public static final GraphDatabaseSetting.IntegerSetting max_node_cache_size = GraphDatabaseSettings.max_node_cache_size;

        public static final GraphDatabaseSetting.IntegerSetting max_relationship_cache_size = GraphDatabaseSettings.max_relationship_cache_size;
=======
        String node_cache_size(String def);
        String relationship_cache_size( String def );
        String node_cache_array_fraction( String def );
        String relationship_cache_array_fraction( String def );
        String array_cache_min_log_interval( String def );
>>>>>>> cc56c35b
    }
    
    private static Logger log = Logger.getLogger( NodeManager.class.getName() );

    private long referenceNodeId = 0;

    private Config config;

    private final GraphDatabaseService graphDbService;
    private final Cache<NodeImpl> nodeCache;
    private final Cache<RelationshipImpl> relCache;

    private final CacheType cacheType;

    private final LockManager lockManager;
    private final TransactionManager transactionManager;
    private final LockReleaser lockReleaser;
    private final PropertyIndexManager propertyIndexManager;
    private final RelationshipTypeHolder relTypeHolder;
    private final PersistenceManager persistenceManager;
    private final EntityIdGenerator idGenerator;

    private final NodeProxy.NodeLookup nodeLookup;
    private final RelationshipProxy.RelationshipLookups relationshipLookups;

    private final List<PropertyTracker<Node>> nodePropertyTrackers;
    private final List<PropertyTracker<Relationship>> relationshipPropertyTrackers;

    private boolean useAdaptiveCache;

    private static final int INDEX_COUNT = 2500;

    private static final int LOCK_STRIPE_COUNT = 32;
    private final ReentrantLock loadLocks[] =
        new ReentrantLock[LOCK_STRIPE_COUNT];
    private GraphProperties graphProperties;

<<<<<<< HEAD
    public NodeManager( Config config, GraphDatabaseService graphDb,
            AdaptiveCacheManager cacheManager, LockManager lockManager,
=======
    private final StringLogger logger;

    public NodeManager( Configuration config, GraphDatabaseService graphDb,
            LockManager lockManager,
>>>>>>> cc56c35b
            LockReleaser lockReleaser, TransactionManager transactionManager,
            PersistenceManager persistenceManager, EntityIdGenerator idGenerator,
            RelationshipTypeHolder relationshipTypeHolder, CacheType cacheType, PropertyIndexManager propertyIndexManager,
            NodeProxy.NodeLookup nodeLookup, RelationshipProxy.RelationshipLookups relationshipLookups, StringLogger logger, 
            DiagnosticsManager diagnostics )
    {
        this.config = config;
        this.logger = logger;
        this.graphDbService = graphDb;
        this.lockManager = lockManager;
        this.transactionManager = transactionManager;
        this.propertyIndexManager = propertyIndexManager;
        this.lockReleaser = lockReleaser;
        this.persistenceManager = persistenceManager;
        this.idGenerator = idGenerator;
        this.nodeLookup = nodeLookup;
        this.relationshipLookups = relationshipLookups;
        this.relTypeHolder = relationshipTypeHolder;

        this.cacheType = cacheType;
        this.nodeCache = diagnostics.tryAppendProvider( cacheType.node( logger, config ) );
        this.relCache =  diagnostics.tryAppendProvider( cacheType.relationship( logger, config ) );
        for ( int i = 0; i < loadLocks.length; i++ )
        {
            loadLocks[i] = new ReentrantLock();
        }
        nodePropertyTrackers = new LinkedList<PropertyTracker<Node>>();
        relationshipPropertyTrackers = new LinkedList<PropertyTracker<Relationship>>();
        this.graphProperties = instantiateGraphProperties();
    }

    public GraphDatabaseService getGraphDbService()
    {
        return graphDbService;
    }

    public CacheType getCacheType()
    {
        return this.cacheType;
    }

    @Override
    public void init()
    {
    }

    @Override
    public void start( )
    {
        // load and verify from PS
        NameData[] relTypes = null;
        NameData[] propertyIndexes = null;
        // beginTx();
        relTypes = persistenceManager.loadAllRelationshipTypes();
        propertyIndexes = persistenceManager.loadPropertyIndexes( INDEX_COUNT );
        // commitTx();
        addRawRelationshipTypes( relTypes );
        addPropertyIndexes( propertyIndexes );
        if ( propertyIndexes.length < INDEX_COUNT )
        {
            setHasAllpropertyIndexes( true );
        }

<<<<<<< HEAD
        useAdaptiveCache = config.getBoolean( Configuration.use_adaptive_cache );
        float adaptiveCacheHeapRatio = config.getFloat( Configuration.adaptive_cache_heap_ratio );
        int minNodeCacheSize = config.getInteger( Configuration.min_node_cache_size );
        int minRelCacheSize = config.getInteger( Configuration.min_relationship_cache_size );
        int maxNodeCacheSize = config.getInteger( Configuration.max_node_cache_size );
        int maxRelCacheSize = config.getInteger( Configuration.max_relationship_cache_size );
=======
//        useAdaptiveCache = config.use_adaptive_cache(false);
//        float adaptiveCacheHeapRatio = config.adaptive_cache_heap_ratio( 0.77f, 0.1f, 0.95f );
//        int minNodeCacheSize = config.min_node_cache_size( 0 );
//        int minRelCacheSize = config.min_relationship_cache_size( 0 );
//        int maxNodeCacheSize = config.max_node_cache_size( 1500 );
//        int maxRelCacheSize = config.max_relationship_cache_size( 3500 );
>>>>>>> cc56c35b

    }

    @Override
    public void stop()
    {
        clearCache();
    }

    @Override
    public void shutdown()
    {
        if ( nodeCache instanceof AtomicArrayCache )
        {
            ((AtomicArrayCache<NodeImpl>) nodeCache).printStatistics();
        }
        if ( relCache instanceof AtomicArrayCache )
        {
            ((AtomicArrayCache<RelationshipImpl>) relCache).printStatistics();
        }
        nodeCache.clear();
        relCache.clear();
    }

    public Node createNode()
    {
        long id = idGenerator.nextId( Node.class );
        NodeImpl node = new NodeImpl( id, Record.NO_NEXT_RELATIONSHIP.intValue(), Record.NO_NEXT_PROPERTY.intValue(), true );
        NodeProxy proxy = new NodeProxy( id, nodeLookup );
        acquireLock( proxy, LockType.WRITE );
        boolean success = false;
        try
        {
            persistenceManager.nodeCreate( id );
            // nodeCache.put( id, node );
            nodeCache.put( node );
            success = true;
            return proxy;
        }
        finally
        {
            releaseLock( proxy, LockType.WRITE );
            if ( !success )
            {
                setRollbackOnly();
            }
        }
    }

    public NodeProxy newNodeProxyById( long id )
    {
        return new NodeProxy( id, nodeLookup );
    }

    public Relationship createRelationship( Node startNodeProxy, NodeImpl startNode, Node endNode,
        RelationshipType type )
    {
        if ( startNode == null || endNode == null || type == null )
        {
            throw new IllegalArgumentException( "Null parameter, startNode="
                + startNode + ", endNode=" + endNode + ", type=" + type );
        }

        if ( !relTypeHolder.isValidRelationshipType( type ) )
        {
            relTypeHolder.addValidRelationshipType( type.name(), true );
        }
        long startNodeId = startNode.getId();
        long endNodeId = endNode.getId();
        NodeImpl secondNode = getLightNode( endNodeId );
        if ( secondNode == null )
        {
            setRollbackOnly();
            throw new NotFoundException( "Second node[" + endNode.getId()
                + "] deleted" );
        }
        long id = idGenerator.nextId( Relationship.class );
        int typeId = getRelationshipTypeIdFor( type );
        RelationshipImpl rel = newRelationshipImpl( id, startNodeId, endNodeId, type, typeId, true );
        boolean firstNodeTaken = false;
        boolean secondNodeTaken = false;
        RelationshipProxy proxy = new RelationshipProxy( id, relationshipLookups );
        acquireLock( proxy, LockType.WRITE );
        boolean success = false;
        try
        {
            acquireLock( startNodeProxy, LockType.WRITE );
            firstNodeTaken = true;
            acquireLock( endNode, LockType.WRITE );
            secondNodeTaken = true;
            persistenceManager.relationshipCreate( id, typeId, startNodeId,
                endNodeId );
            if ( startNodeId == endNodeId )
            {
                startNode.addRelationship( this, type, id, DirectionWrapper.BOTH );
            }
            else
            {
                startNode.addRelationship( this, type, id, DirectionWrapper.OUTGOING );
                secondNode.addRelationship( this, type, id, DirectionWrapper.INCOMING );
            }
            // relCache.put( rel.getId(), rel );
            relCache.put( rel );
            success = true;
            return proxy;
        }
        finally
        {
            boolean releaseFailed = false;
            if ( firstNodeTaken )
            {
                try
                {
                    releaseLock( startNodeProxy, LockType.WRITE );
                }
                catch ( Exception e )
                {
                    releaseFailed = true;
                    log.log( Level.SEVERE, "Failed to release lock", e );
                }
            }
            if ( secondNodeTaken )
            {
                try
                {
                    releaseLock( endNode, LockType.WRITE );
                }
                catch ( Exception e )
                {
                    releaseFailed = true;
                    log.log( Level.SEVERE, "Failed to release lock", e );
                }
            }
            releaseLock( proxy, LockType.WRITE );
            if ( !success )
            {
                setRollbackOnly();
            }
            if ( releaseFailed )
            {
                throw new LockException( "Unable to release locks ["
                    + startNode + "," + endNode + "] in relationship create->"
                    + rel );
            }
        }
    }

    private RelationshipImpl newRelationshipImpl( long id, long startNodeId, long endNodeId,
            RelationshipType type, int typeId, boolean newRel )
    {
//        int rest = (int)(((startNodeId|endNodeId)&0xFFFFC0000000L)>>30);
//        if ( rest == 0 && typeId < 16 )
//        {
//            return new SuperLowRelationshipImpl( id, startNodeId, endNodeId, typeId, newRel );
//        }
//        return rest <= 3 ?
//                new LowRelationshipImpl( id, startNodeId, endNodeId, type, newRel ) :
//                new HighRelationshipImpl( id, startNodeId, endNodeId, type, newRel );
        return new RelationshipImpl( id, startNodeId, endNodeId, typeId, newRel );
    }

    private ReentrantLock lockId( long id )
    {
        // TODO: Change stripe mod for new 4B+
        int stripe = (int) (id / 32768) % LOCK_STRIPE_COUNT;
        if ( stripe < 0 )
        {
            stripe *= -1;
        }
        ReentrantLock lock = loadLocks[stripe];
        lock.lock();
        return lock;
    }

    protected Node getNodeByIdOrNull( long nodeId )
    {
        NodeImpl node = nodeCache.get( nodeId );
        if ( node != null )
        {
            return new NodeProxy( nodeId, nodeLookup );
        }
        ReentrantLock loadLock = lockId( nodeId );
        try
        {
            if ( nodeCache.get( nodeId ) != null )
            {
                return new NodeProxy( nodeId, nodeLookup );
            }
            NodeRecord record = persistenceManager.loadLightNode( nodeId );
            if ( record == null ) return null;
            node = new NodeImpl( nodeId, record.getCommittedNextRel(), record.getCommittedNextProp() );
            nodeCache.put( node );
            return new NodeProxy( nodeId, nodeLookup );
        }
        finally
        {
            loadLock.unlock();
        }
    }
    
    public Node getNodeById( long nodeId ) throws NotFoundException
    {
        Node node = getNodeByIdOrNull( nodeId );
        if ( node == null )
        {
            throw new NotFoundException( "Node[" + nodeId + "]" );
        }
        return node;
    }

    public RelationshipProxy newRelationshipProxyById( long id )
    {
        return new RelationshipProxy( id, relationshipLookups);
    }


    public Iterator<Node> getAllNodes()
    {
        final long highId = getHighestPossibleIdInUse( Node.class );
        return new PrefetchingIterator<Node>()
        {
            private long currentId;
            
            @Override
            protected Node fetchNextOrNull()
            {
                while ( currentId <= highId )
                {
                    try
                    {
                        Node node = getNodeByIdOrNull( currentId );
                        if ( node != null )
                        {
                            return node;
                        }
                    }
                    finally
                    {
                        currentId++;
                    }
                }
                return null;
            }
        };
    }

    NodeImpl getLightNode( long nodeId )
    {
        NodeImpl node = nodeCache.get( nodeId );
        if ( node != null )
        {
            return node;
        }
        ReentrantLock loadLock = lockId( nodeId );
        try
        {
            node = nodeCache.get( nodeId );
            if ( node != null )
            {
                return node;
            }
            NodeRecord record = persistenceManager.loadLightNode( nodeId );
            if ( record == null ) return null;
            node = new NodeImpl( nodeId, record.getCommittedNextRel(), record.getCommittedNextProp() );
//            nodeCache.put( nodeId, node );
            nodeCache.put( node );
            return node;
        }
        finally
        {
            loadLock.unlock();
        }
    }

    public NodeImpl getNodeForProxy( long nodeId, LockType lock )
    {
        if ( lock != null )
            acquireTxBoundLock( new NodeProxy( nodeId, nodeLookup ), lock );
        NodeImpl node = getLightNode( nodeId );
        if ( node == null ) throw new NotFoundException( "Node[" + nodeId + "] not found." );
        return node;
    }

    public Node getReferenceNode() throws NotFoundException
    {
        if ( referenceNodeId == -1 )
        {
            throw new NotFoundException( "No reference node set" );
        }
        return getNodeById( referenceNodeId );
    }

    public void setReferenceNodeId( long nodeId )
    {
        this.referenceNodeId = nodeId;
    }

    protected Relationship getRelationshipByIdOrNull( long relId )
    {
        RelationshipImpl relationship = relCache.get( relId );
        if ( relationship != null )
        {
            return new RelationshipProxy( relId, relationshipLookups );
        }
        ReentrantLock loadLock = lockId( relId );
        try
        {
            relationship = relCache.get( relId );
            if ( relationship != null )
            {
                return new RelationshipProxy( relId, relationshipLookups );
            }
            RelationshipRecord data = persistenceManager.loadLightRelationship( relId );
            if ( data == null )
            {
                return null;
            }
            int typeId = data.getType();
            RelationshipType type = getRelationshipTypeById( typeId );
            if ( type == null )
            {
                throw new NotFoundException( "Relationship[" + data.getId()
                    + "] exist but relationship type[" + typeId
                    + "] not found." );
            }
            final long startNodeId = data.getFirstNode();
            final long endNodeId = data.getSecondNode();
            relationship = newRelationshipImpl( relId, startNodeId, endNodeId, type, typeId, false );
            relCache.put( relationship );
            return new RelationshipProxy( relId, relationshipLookups );
        }
        finally
        {
            loadLock.unlock();
        }
    }
    
    public Relationship getRelationshipById( long id ) throws NotFoundException
    {
        Relationship relationship = getRelationshipByIdOrNull( id );
        if ( relationship == null )
        {
            throw new NotFoundException( "Relationship[" + id + "]" );
        }
        return relationship;
    }

    public Iterator<Relationship> getAllRelationships()
    {
        final long highId = getHighestPossibleIdInUse( Relationship.class );
        return new PrefetchingIterator<Relationship>()
        {
            private long currentId;
            
            @Override
            protected Relationship fetchNextOrNull()
            {
                while ( currentId <= highId )
                {
                    try
                    {
                        Relationship relationship = getRelationshipByIdOrNull( currentId );
                        if ( relationship != null )
                        {
                            return relationship;
                        }
                    }
                    finally
                    {
                        currentId++;
                    }
                }
                return null;
            }
        };
    }
    
    RelationshipType getRelationshipTypeById( int id )
    {
        return relTypeHolder.getRelationshipType( id );
    }

    public RelationshipImpl getRelationshipForProxy( long relId, LockType lock )
    {
        if ( lock != null )
            acquireTxBoundLock( new RelationshipProxy( relId, relationshipLookups ), lock );
        RelationshipImpl relationship = relCache.get( relId );
        if ( relationship != null ) return relationship;
        ReentrantLock loadLock = lockId( relId );
        try
        {
            relationship = relCache.get( relId );
            if ( relationship != null )
            {
                return relationship;
            }
            RelationshipRecord data = persistenceManager.loadLightRelationship( relId );
            if ( data == null )
            {
                throw new NotFoundException( "Relationship[" + relId + "] not found." );
            }
            int typeId = data.getType();
            RelationshipType type = getRelationshipTypeById( typeId );
            if ( type == null )
            {
                throw new NotFoundException( "Relationship[" + data.getId()
                    + "] exist but relationship type[" + typeId
                    + "] not found." );
            }
            relationship = newRelationshipImpl( relId, data.getFirstNode(), data.getSecondNode(),
                    type, typeId, false );
            // relCache.put( relId, relationship );
            relCache.put( relationship );
            return relationship;
        }
        finally
        {
            loadLock.unlock();
        }
    }

    public void removeNodeFromCache( long nodeId )
    {
        nodeCache.remove( nodeId );
    }

    public void removeRelationshipFromCache( long relId )
    {
        relCache.remove( relId );
    }

    Object loadPropertyValue( PropertyData property )
    {
        return persistenceManager.loadPropertyValue( property );
    }

    long getRelationshipChainPosition( NodeImpl node )
    {
        return persistenceManager.getRelationshipChainPosition( node.getId() );
    }

    // Triplet<ArrayMap<String,RelIdArray>,Map<Long,RelationshipImpl>,Long> getMoreRelationships( NodeImpl node )
    Triplet<ArrayMap<String,RelIdArray>,List<RelationshipImpl>,Long> getMoreRelationships( NodeImpl node )
    {
        long nodeId = node.getId();
        long position = node.getRelChainPosition();
        Pair<Map<DirectionWrapper, Iterable<RelationshipRecord>>, Long> rels =
            persistenceManager.getMoreRelationships( nodeId, position );
        ArrayMap<String,RelIdArray> newRelationshipMap =
            new ArrayMap<String,RelIdArray>();
        // Map<Long,RelationshipImpl> relsMap = new HashMap<Long,RelationshipImpl>( 150 );
        List<RelationshipImpl> relsList = new ArrayList<RelationshipImpl>( 150 );

        Iterable<RelationshipRecord> loops = rels.first().get( DirectionWrapper.BOTH );
        boolean hasLoops = loops != null;
        if ( hasLoops )
        {
            receiveRelationships( loops, newRelationshipMap, relsList, DirectionWrapper.BOTH, true );
        }
        receiveRelationships( rels.first().get( DirectionWrapper.OUTGOING ), newRelationshipMap,
                relsList, DirectionWrapper.OUTGOING, hasLoops );
        receiveRelationships( rels.first().get( DirectionWrapper.INCOMING ), newRelationshipMap,
                relsList, DirectionWrapper.INCOMING, hasLoops );

        // relCache.putAll( relsMap );
        return Triplet.of( newRelationshipMap, relsList, rels.other() );
    }

//    private void receiveRelationships(
//            Iterable<RelationshipRecord> rels, ArrayMap<String, RelIdArray> newRelationshipMap,
//            Map<Long, RelationshipImpl> relsMap, DirectionWrapper dir, boolean hasLoops )
    private void receiveRelationships(
            Iterable<RelationshipRecord> rels, ArrayMap<String, RelIdArray> newRelationshipMap,
            List<RelationshipImpl> relsList, DirectionWrapper dir, boolean hasLoops )
    {
        for ( RelationshipRecord rel : rels )
        {
            long relId = rel.getId();
            RelationshipImpl relImpl = relCache.get( relId );
            RelationshipType type = null;
            if ( relImpl == null )
            {
                type = getRelationshipTypeById( rel.getType() );
                assert type != null;
                relImpl = newRelationshipImpl( relId, rel.getFirstNode(), rel.getSecondNode(), type,
                        rel.getType(), false );
//                relsMap.put( relId, relImpl );
                relsList.add( relImpl );
            }
            else
            {
                type = getRelationshipTypeById( relImpl.getTypeId());
            }
            RelIdArray relationshipSet = newRelationshipMap.get( type.name() );
            if ( relationshipSet == null )
            {
                relationshipSet = hasLoops ? new RelIdArrayWithLoops( type.name() ) : new RelIdArray( type.name() );
                newRelationshipMap.put( type.name(), relationshipSet );
            }
            relationshipSet.add( relId, dir );
        }
    }

//    void putAllInRelCache( Map<Long,RelationshipImpl> map )
//    {
//         relCache.putAll( map );
//    }

    void putAllInRelCache( Collection<RelationshipImpl> relationships  )
    {
         relCache.putAll( relationships );
    }
    
    ArrayMap<Integer, PropertyData> loadGraphProperties( boolean light )
    {
        return persistenceManager.graphLoadProperties( light );
    }

    ArrayMap<Integer, PropertyData> loadProperties( NodeImpl node, boolean light )
    {
        return persistenceManager.loadNodeProperties( node.getId(), light );
    }

    ArrayMap<Integer,PropertyData> loadProperties(
            RelationshipImpl relationship, boolean light )
    {
        return persistenceManager.loadRelProperties( relationship.getId(), light );
    }

    public void clearCache()
    {
        nodeCache.clear();
        relCache.clear();
        graphProperties = instantiateGraphProperties();
    }

    @SuppressWarnings( "unchecked" )
    public Iterable<? extends Cache<?>> caches()
    {
        return Arrays.asList( nodeCache, relCache );
    }

    void setRollbackOnly()
    {
        try
        {
            transactionManager.setRollbackOnly();
        }
        catch ( IllegalStateException e )
        {
            // this exception always get generated in a finally block and
            // when it happens another exception has already been thrown
            // (most likley NotInTransactionException)
            log.log( Level.FINE, "Failed to set transaction rollback only", e );
        }
        catch ( javax.transaction.SystemException se )
        {
            // our TM never throws this exception
            log.log( Level.SEVERE, "Failed to set transaction rollback only",
                se );
        }
    }

    public <T extends PropertyContainer> T indexPutIfAbsent( Index<T> index, T entity, String key, Object value )
    {
        T existing = index.get( key, value ).getSingle();
        if ( existing != null ) return existing;

        // Grab lock
        IndexLock lock = new IndexLock( index.getName(), key );
        LockType.WRITE.acquire( lock, lockManager );
        try
        {
            // Check again
            existing = index.get( key, value ).getSingle();
            if ( existing != null )
            {
                LockType.WRITE.release( lock, lockManager );
                return existing;
            }

            // Add
            index.add( entity, key, value );
            return null;
        }
        finally
        {
            if ( existing == null ) LockType.WRITE.unacquire( lock, lockManager, lockReleaser );
        }
    }

    void acquireLock( Primitive resource, LockType lockType )
    {
        lockType.acquire( resource.asProxy( this ), lockManager );
    }
    
    void acquireLock( PropertyContainer resource, LockType lockType )
    {
        lockType.acquire( resource, lockManager );
    }

    void acquireTxBoundLock( PropertyContainer resource, LockType lockType )
    {
        lockType.acquire( resource, lockManager );
        lockType.unacquire( resource, lockManager, lockReleaser );
    }

    void acquireIndexLock( String index, String key, LockType lockType )
    {
        lockType.acquire( new IndexLock( index, key ), lockManager );
    }

    void releaseLock( Primitive resource, LockType lockType )
    {
        lockType.unacquire( resource.asProxy( this ), lockManager, lockReleaser );
    }

    void releaseLock( PropertyContainer resource, LockType lockType )
    {
        lockType.unacquire( resource, lockManager, lockReleaser );
    }

    void releaseIndexLock( String index, String key, LockType lockType )
    {
        lockType.unacquire( new IndexLock( index, key ), lockManager, lockReleaser );
    }

    public static class IndexLock
    {
        private final String index;
        private final String key;

        public IndexLock( String index, String key )
        {
            this.index = index;
            this.key = key;
        }

        public String getIndex()
        {
            return index;
        }

        public String getKey()
        {
            return key;
        }

        @Override
        public int hashCode()
        {   // Auto-generated
            final int prime = 31;
            int result = 1;
            result = prime * result + ((index == null) ? 0 : index.hashCode());
            result = prime * result + ((key == null) ? 0 : key.hashCode());
            return result;
        }

        @Override
        public boolean equals( Object obj )
        {   // Auto-generated
            if ( this == obj )
                return true;
            if ( obj == null )
                return false;
            if ( getClass() != obj.getClass() )
                return false;
            IndexLock other = (IndexLock) obj;
            if ( index == null )
            {
                if ( other.index != null )
                    return false;
            }
            else if ( !index.equals( other.index ) )
                return false;
            if ( key == null )
            {
                if ( other.key != null )
                    return false;
            }
            else if ( !key.equals( other.key ) )
                return false;
            return true;
        }

        @Override
        public String toString()
        {
            return "IndexLock[" + index + ":" + key + "]";
        }
    }

    public long getHighestPossibleIdInUse( Class<?> clazz )
    {
        return idGenerator.getHighestPossibleIdInUse( clazz );
    }

    public long getNumberOfIdsInUse( Class<?> clazz )
    {
        return idGenerator.getNumberOfIdsInUse( clazz );
    }

    public void removeRelationshipTypeFromCache( int id )
    {
        relTypeHolder.removeRelType( id );
    }

    void addPropertyIndexes( NameData[] propertyIndexes )
    {
        propertyIndexManager.addPropertyIndexes( propertyIndexes );
    }

    void setHasAllpropertyIndexes( boolean hasAll )
    {
        propertyIndexManager.setHasAll( hasAll );
    }

    PropertyIndex getIndexFor( int keyId )
    {
        return propertyIndexManager.getIndexFor( keyId );
    }

    Iterable<PropertyIndex> index( String key )
    {
        return propertyIndexManager.index( key );
    }

    boolean hasAllPropertyIndexes()
    {
        return propertyIndexManager.hasAll();
    }

    boolean hasIndexFor( int keyId )
    {
        return propertyIndexManager.hasIndexFor( keyId );
    }

    PropertyIndex createPropertyIndex( String key )
    {
        return propertyIndexManager.createPropertyIndex( key );
    }

    int getRelationshipTypeIdFor( RelationshipType type )
    {
        return relTypeHolder.getIdFor( type );
    }

    void addRawRelationshipTypes( NameData[] relTypes )
    {
        relTypeHolder.addRawRelationshipTypes( relTypes );
    }

    public Iterable<RelationshipType> getRelationshipTypes()
    {
        return relTypeHolder.getRelationshipTypes();
    }

    ArrayMap<Integer,PropertyData> deleteNode( NodeImpl node )
    {
        deletePrimitive( node );
        return persistenceManager.nodeDelete( node.getId() );
        // remove from node cache done via event
    }

    PropertyData nodeAddProperty( NodeImpl node, PropertyIndex index, Object value )
    {
        if ( !nodePropertyTrackers.isEmpty() )
        {
            for ( PropertyTracker<Node> nodePropertyTracker : nodePropertyTrackers )
            {
                nodePropertyTracker.propertyAdded( getNodeById( node.getId() ),
                        index.getKey(), value );
            }
        }
        return persistenceManager.nodeAddProperty( node.getId(), index, value );
    }

    PropertyData nodeChangeProperty( NodeImpl node, PropertyData property,
            Object value )
    {
        if ( !nodePropertyTrackers.isEmpty() )
        {
            for ( PropertyTracker<Node> nodePropertyTracker : nodePropertyTrackers )
            {
                nodePropertyTracker.propertyChanged(
                        getNodeById( node.getId() ),
                        getIndexFor( property.getIndex() ).getKey(),
                        property.getValue(), value );
            }
        }
        return persistenceManager.nodeChangeProperty( node.getId(), property,
                value );
    }

    void nodeRemoveProperty( NodeImpl node, PropertyData property )
    {
        if ( !nodePropertyTrackers.isEmpty() )
        {
            for ( PropertyTracker<Node> nodePropertyTracker : nodePropertyTrackers )
            {
                nodePropertyTracker.propertyRemoved(
                        getNodeById( node.getId() ),
                        getIndexFor( property.getIndex() ).getKey(),
                        property.getValue() );
            }
        }
        persistenceManager.nodeRemoveProperty( node.getId(), property );
    }

    PropertyData graphAddProperty( PropertyIndex index, Object value )
    {
        return persistenceManager.graphAddProperty( index, value );
    }

    PropertyData graphChangeProperty( PropertyData property, Object value )
    {
        return persistenceManager.graphChangeProperty( property, value );
    }

    void graphRemoveProperty( PropertyData property )
    {
        persistenceManager.graphRemoveProperty( property );
    }
    
    ArrayMap<Integer,PropertyData> deleteRelationship( RelationshipImpl rel )
    {
        deletePrimitive( rel );
        return persistenceManager.relDelete( rel.getId() );
        // remove in rel cache done via event
    }

    PropertyData relAddProperty( RelationshipImpl rel, PropertyIndex index,
        Object value )
    {
        if ( !relationshipPropertyTrackers.isEmpty() )
        {
            for ( PropertyTracker<Relationship> relPropertyTracker : relationshipPropertyTrackers )
            {
                relPropertyTracker.propertyAdded(
                        getRelationshipById( rel.getId() ), index.getKey(),
                        value );
            }
        }
        return persistenceManager.relAddProperty( rel.getId(), index, value );
    }

    PropertyData relChangeProperty( RelationshipImpl rel,
            PropertyData property, Object value )
    {
        if ( !relationshipPropertyTrackers.isEmpty() )
        {
            for ( PropertyTracker<Relationship> relPropertyTracker : relationshipPropertyTrackers )
            {
                relPropertyTracker.propertyChanged(
                        getRelationshipById( rel.getId() ),
                        getIndexFor( property.getIndex() ).getKey(),
                        property.getValue(), value );
            }
        }
        return persistenceManager.relChangeProperty( rel.getId(), property,
                value );
    }

    void relRemoveProperty( RelationshipImpl rel, PropertyData property )
    {
        if ( !relationshipPropertyTrackers.isEmpty() )
        {
            for ( PropertyTracker<Relationship> relPropertyTracker : relationshipPropertyTrackers )
            {
                relPropertyTracker.propertyRemoved(
                        getRelationshipById( rel.getId() ),
                        getIndexFor( property.getIndex() ).getKey(),
                        property.getValue() );
            }
        }
        persistenceManager.relRemoveProperty( rel.getId(), property );
    }

    public Collection<Long> getCowRelationshipRemoveMap( NodeImpl node, String type )
    {
        return lockReleaser.getCowRelationshipRemoveMap( node, type );
    }

    public Collection<Long> getOrCreateCowRelationshipRemoveMap( NodeImpl node, String type )
    {
        return lockReleaser.getOrCreateCowRelationshipRemoveMap( node, type );
    }

    public ArrayMap<String,RelIdArray> getCowRelationshipAddMap( NodeImpl node )
    {
        return lockReleaser.getCowRelationshipAddMap( node );
    }

    public RelIdArray getCowRelationshipAddMap( NodeImpl node, String string )
    {
        return lockReleaser.getCowRelationshipAddMap( node, string );
    }

    public RelIdArray getOrCreateCowRelationshipAddMap( NodeImpl node, String string )
    {
        return lockReleaser.getOrCreateCowRelationshipAddMap( node, string );
    }

    public NodeImpl getNodeIfCached( long nodeId )
    {
        return nodeCache.get( nodeId );
    }

    public RelationshipImpl getRelIfCached( long nodeId )
    {
        return relCache.get( nodeId );
    }

    public ArrayMap<Integer,PropertyData> getCowPropertyRemoveMap(
        Primitive primitive )
    {
        return lockReleaser.getCowPropertyRemoveMap( primitive );
    }

    private void deletePrimitive( Primitive primitive )
    {
        lockReleaser.deletePrimitive( primitive );
    }

    public ArrayMap<Integer,PropertyData> getCowPropertyAddMap(
        Primitive primitive )
    {
        return lockReleaser.getCowPropertyAddMap( primitive );
    }

    public ArrayMap<Integer,PropertyData> getOrCreateCowPropertyAddMap(
        Primitive primitive )
    {
        return lockReleaser.getOrCreateCowPropertyAddMap( primitive );
    }

    public ArrayMap<Integer,PropertyData> getOrCreateCowPropertyRemoveMap(
        Primitive primitive )
    {
        return lockReleaser.getOrCreateCowPropertyRemoveMap( primitive );
    }

    LockReleaser getLockReleaser()
    {
        return this.lockReleaser;
    }
    
    LockManager getLockManager()
    {
        return this.lockManager;
    }

    void addRelationshipType( NameData type )
    {
        relTypeHolder.addRawRelationshipType( type );
    }

    void addPropertyIndex( NameData index )
    {
        propertyIndexManager.addPropertyIndex( index );
    }

    public TransactionData getTransactionData()
    {
        return lockReleaser.getTransactionData();
    }

    RelIdArray getCreatedNodes()
    {
        return persistenceManager.getCreatedNodes();
    }

    boolean nodeCreated( long nodeId )
    {
        return persistenceManager.isNodeCreated( nodeId );
    }

    boolean relCreated( long relId )
    {
        return persistenceManager.isRelationshipCreated( relId );
    }

    public String getKeyForProperty( PropertyData property )
    {
        // int keyId = persistenceManager.getKeyIdForProperty( property );
        return propertyIndexManager.getIndexFor( property.getIndex() ).getKey();
    }

    public RelationshipTypeHolder getRelationshipTypeHolder()
    {
        return this.relTypeHolder;
    }

    public static enum CacheType
    {
        weak( "weak reference cache" )
        {
            @Override
            Cache<NodeImpl> node( StringLogger logger, NodeManager.Configuration config )
            {
                return new WeakLruCache<NodeImpl>( NODE_CACHE_NAME );
            }

            @Override
            Cache<RelationshipImpl> relationship( StringLogger logger, NodeManager.Configuration config )
            {
                return new WeakLruCache<RelationshipImpl>( RELATIONSHIP_CACHE_NAME );
            }
        },
        soft( "soft reference cache" )
        {
            @Override
            Cache<NodeImpl> node( StringLogger logger, NodeManager.Configuration config )
            {
                return new SoftLruCache<NodeImpl>( NODE_CACHE_NAME );
            }

            @Override
            Cache<RelationshipImpl> relationship( StringLogger logger, NodeManager.Configuration config )
            {
                return new SoftLruCache<RelationshipImpl>( RELATIONSHIP_CACHE_NAME );
            }
        },
        none( "no cache" )
        {
            @Override
            Cache<NodeImpl> node( StringLogger logger, NodeManager.Configuration config )
            {
                return new NoCache<NodeImpl>( NODE_CACHE_NAME );
            }

            @Override
            Cache<RelationshipImpl> relationship( StringLogger logger, NodeManager.Configuration config )
            {
                return new NoCache<RelationshipImpl>( RELATIONSHIP_CACHE_NAME );
            }
        },
        strong( "strong reference cache" )
        {
            @Override
            Cache<NodeImpl> node( StringLogger logger, NodeManager.Configuration config )
            {
                return new StrongReferenceCache<NodeImpl>( NODE_CACHE_NAME );
            }

            @Override
            Cache<RelationshipImpl> relationship( StringLogger logger, NodeManager.Configuration config )
            {
                return new StrongReferenceCache<RelationshipImpl>( RELATIONSHIP_CACHE_NAME );
            }
        },
        array( "atomic array reference cache" )
        {
            @Override
            Cache<NodeImpl> node( StringLogger logger, NodeManager.Configuration config )
            {
                long available = Runtime.getRuntime().maxMemory();
                long defaultMem = ( available / 4);
                String defaultMemStr = "" + defaultMem;
                long node = memory( config.node_cache_size( defaultMemStr ), Config.NODE_ARRAY_CACHE_SIZE );
                long rel = memory( config.relationship_cache_size( defaultMemStr ), Config.RELATIONSHIP_ARRAY_CACHE_SIZE );
                checkMemToUse( logger, node, rel, available );
                return new AtomicArrayCache<NodeImpl>( node, fraction( config.node_cache_array_fraction( "1" ), 
                        Config.NODE_ARRAY_CACHE_ARRAY_FRACTION ), minLogInterval( config.array_cache_min_log_interval( "60000" ) ), 
                        NODE_CACHE_NAME, logger );
            }

            @Override
            Cache<RelationshipImpl> relationship( StringLogger logger, NodeManager.Configuration config )
            {
                long available = Runtime.getRuntime().maxMemory();
                long defaultMem = ( available / 4);
                String defaultMemStr = "" + defaultMem;
                long node = memory( config.node_cache_size( defaultMemStr ), Config.NODE_ARRAY_CACHE_SIZE );
                long rel = memory( config.relationship_cache_size( defaultMemStr ), Config.RELATIONSHIP_ARRAY_CACHE_SIZE );
                checkMemToUse( logger, node, rel, available );
                return new AtomicArrayCache<RelationshipImpl>( rel, fraction( config.relationship_cache_array_fraction( "1" ), 
                        Config.RELATIONSHIP_ARRAY_CACHE_ARRAY_FRACTION ), minLogInterval( config.array_cache_min_log_interval( "60000" ) ), 
                        RELATIONSHIP_CACHE_NAME, logger );
            }

            private long minLogInterval( String interval )
            {
                long result = 60000; // Default: a minute
                try
                {
                    if ( interval != null ) result = TimeUtil.parseTimeMillis( interval );
                }
                catch ( Exception e )
                {
                    throw new IllegalArgumentException( "Invalid configuration value [" + interval + "] for "
                                                        + Config.ARRAY_CACHE_MIN_LOG_INTERVAL, e );
                }
                if ( result < 0 )
                {
                    throw new IllegalArgumentException( "Invalid configuration value [" + interval + "] for "
                                                        + Config.ARRAY_CACHE_MIN_LOG_INTERVAL );
                }
                return result;
            }

            @SuppressWarnings( "boxing" )
            private void checkMemToUse( StringLogger logger, long node, long rel, long available )
            {
                long advicedMax = available / 2;
                long total = 0;
                node = Math.max( AtomicArrayCache.MIN_SIZE, node );
                total += node;
                rel = Math.max( AtomicArrayCache.MIN_SIZE, rel );
                total += rel;
                if ( total > available )
                    throw new IllegalArgumentException(
                                                        String.format( "Configured cache memory limits (node=%s, relationship=%s, total=%s) exceeds available heap space (%s)",
                                                                       node, rel, total, available ) );
                if ( total > advicedMax )
                    logger.logMessage( String.format( "Configured cache memory limits(node=%s, relationship=%s, total=%s) exceeds recommended limit (%s)",
                                                      node, rel, total, advicedMax ) );
            }

            private float fraction( String fraction, String param )
            {
                float result = 1;
                try
                {
                    if ( fraction != null ) result = Float.parseFloat( fraction );
                }
                catch ( NumberFormatException e )
                {
                    throw new IllegalArgumentException( "Invalid configuration value [" + fraction + "] for " + param,
                                                        e );
                }
                if ( result < 1 || result > 10 )
                {
                    throw new IllegalArgumentException( "Invalid configuration value [" + fraction + "] for " + param );
                }
                return result;
            }

            @SuppressWarnings( "boxing" )
            private Long memory( String mem, String param )
            {
                mem = mem.trim().toLowerCase();
                long multiplier = 1;
                if ( mem.endsWith( "m" ) )
                {
                    multiplier = 1024 * 1024;
                    mem = mem.substring( 0, mem.length() - 1 );
                }
                else if ( mem.endsWith( "k" ) )
                {
                    multiplier = 1024;
                    mem = mem.substring( 0, mem.length() - 1 );
                }
                else if ( mem.endsWith( "g" ) )
                {
                    multiplier = 1024 * 1024 * 1024;
                    mem = mem.substring( 0, mem.length() - 1 );
                }
                try
                {
                    return Long.parseLong( mem ) * multiplier;
                }
                catch ( NumberFormatException e )
                {
                    throw new IllegalArgumentException( "Invalid configuration value [" + mem + "] for " + param, e );
                }
            }
        };


        private static final String NODE_CACHE_NAME = "NodeCache";
        private static final String RELATIONSHIP_CACHE_NAME = "RelationshipCache";

        private final String description;

        private CacheType( String description )
        {
            this.description = description;
        }

        abstract Cache<NodeImpl> node( StringLogger logger, NodeManager.Configuration config );

        abstract Cache<RelationshipImpl> relationship( StringLogger logger, NodeManager.Configuration config );

        public String getDescription()
        {
            return this.description;
        }
    }

    public void addNodePropertyTracker(
            PropertyTracker<Node> nodePropertyTracker )
    {
        nodePropertyTrackers.add( nodePropertyTracker );
    }

    public void removeNodePropertyTracker(
            PropertyTracker<Node> nodePropertyTracker )
    {
        nodePropertyTrackers.remove( nodePropertyTracker );
    }

    public void addRelationshipPropertyTracker(
            PropertyTracker<Relationship> relationshipPropertyTracker )
    {
        relationshipPropertyTrackers.add( relationshipPropertyTracker );
    }

    public void removeRelationshipPropertyTracker(
            PropertyTracker<Relationship> relationshipPropertyTracker )
    {
        relationshipPropertyTrackers.remove( relationshipPropertyTracker );
    }
    
    PersistenceManager getPersistenceManager()
    {
        return persistenceManager;
    }
    
    private GraphProperties instantiateGraphProperties()
    {
        return new GraphProperties( this );
    }
    
    public GraphProperties getGraphProperties()
    {
        return graphProperties;
    }

    public void removeGraphPropertiesFromCache()
    {
        graphProperties = instantiateGraphProperties();
    }

    void updateCacheSize( NodeImpl node, int sizeBefore, int sizeAfter )
    {
        nodeCache.updateSize( node, sizeBefore, sizeAfter );
    }

    void updateCacheSize( RelationshipImpl rel, int sizeBefore, int sizeAfter )
    {
        relCache.updateSize( rel, sizeBefore, sizeAfter );
    }
}<|MERGE_RESOLUTION|>--- conflicted
+++ resolved
@@ -44,16 +44,9 @@
 import org.neo4j.helpers.TimeUtil;
 import org.neo4j.helpers.Triplet;
 import org.neo4j.helpers.collection.PrefetchingIterator;
-<<<<<<< HEAD
 import org.neo4j.kernel.PropertyTracker;
 import org.neo4j.kernel.configuration.Config;
 import org.neo4j.kernel.impl.cache.AdaptiveCacheManager;
-=======
-import org.neo4j.kernel.Lifecycle;
-import org.neo4j.kernel.Config;
-import org.neo4j.kernel.PropertyTracker;
-import org.neo4j.kernel.impl.cache.AtomicArrayCache;
->>>>>>> cc56c35b
 import org.neo4j.kernel.impl.cache.Cache;
 import org.neo4j.kernel.impl.cache.NoCache;
 import org.neo4j.kernel.impl.cache.SoftLruCache;
@@ -73,19 +66,15 @@
 import org.neo4j.kernel.impl.util.RelIdArray;
 import org.neo4j.kernel.impl.util.RelIdArray.DirectionWrapper;
 import org.neo4j.kernel.impl.util.RelIdArrayWithLoops;
-<<<<<<< HEAD
-import org.neo4j.kernel.lifecycle.Lifecycle;
-=======
 import org.neo4j.kernel.impl.util.StringLogger;
 import org.neo4j.kernel.info.DiagnosticsManager;
->>>>>>> cc56c35b
+import org.neo4j.kernel.lifecycle.Lifecycle;
 
 public class NodeManager
     implements Lifecycle
 {
     public static class Configuration
     {
-<<<<<<< HEAD
         public static final GraphDatabaseSetting.BooleanSetting use_adaptive_cache = GraphDatabaseSettings.use_adaptive_cache;
         public static final GraphDatabaseSetting.FloatSetting adaptive_cache_heap_ratio = GraphDatabaseSettings.adaptive_cache_heap_ratio;
         public static final GraphDatabaseSetting.IntegerSetting min_node_cache_size = GraphDatabaseSettings.min_node_cache_size;
@@ -95,13 +84,6 @@
         public static final GraphDatabaseSetting.IntegerSetting max_node_cache_size = GraphDatabaseSettings.max_node_cache_size;
 
         public static final GraphDatabaseSetting.IntegerSetting max_relationship_cache_size = GraphDatabaseSettings.max_relationship_cache_size;
-=======
-        String node_cache_size(String def);
-        String relationship_cache_size( String def );
-        String node_cache_array_fraction( String def );
-        String relationship_cache_array_fraction( String def );
-        String array_cache_min_log_interval( String def );
->>>>>>> cc56c35b
     }
     
     private static Logger log = Logger.getLogger( NodeManager.class.getName() );
@@ -139,15 +121,7 @@
         new ReentrantLock[LOCK_STRIPE_COUNT];
     private GraphProperties graphProperties;
 
-<<<<<<< HEAD
-    public NodeManager( Config config, GraphDatabaseService graphDb,
-            AdaptiveCacheManager cacheManager, LockManager lockManager,
-=======
-    private final StringLogger logger;
-
-    public NodeManager( Configuration config, GraphDatabaseService graphDb,
-            LockManager lockManager,
->>>>>>> cc56c35b
+    public NodeManager( Config config, GraphDatabaseService graphDb, LockManager lockManager,
             LockReleaser lockReleaser, TransactionManager transactionManager,
             PersistenceManager persistenceManager, EntityIdGenerator idGenerator,
             RelationshipTypeHolder relationshipTypeHolder, CacheType cacheType, PropertyIndexManager propertyIndexManager,
@@ -211,21 +185,12 @@
             setHasAllpropertyIndexes( true );
         }
 
-<<<<<<< HEAD
-        useAdaptiveCache = config.getBoolean( Configuration.use_adaptive_cache );
-        float adaptiveCacheHeapRatio = config.getFloat( Configuration.adaptive_cache_heap_ratio );
-        int minNodeCacheSize = config.getInteger( Configuration.min_node_cache_size );
-        int minRelCacheSize = config.getInteger( Configuration.min_relationship_cache_size );
-        int maxNodeCacheSize = config.getInteger( Configuration.max_node_cache_size );
-        int maxRelCacheSize = config.getInteger( Configuration.max_relationship_cache_size );
-=======
 //        useAdaptiveCache = config.use_adaptive_cache(false);
 //        float adaptiveCacheHeapRatio = config.adaptive_cache_heap_ratio( 0.77f, 0.1f, 0.95f );
 //        int minNodeCacheSize = config.min_node_cache_size( 0 );
 //        int minRelCacheSize = config.min_relationship_cache_size( 0 );
 //        int maxNodeCacheSize = config.max_node_cache_size( 1500 );
 //        int maxRelCacheSize = config.max_relationship_cache_size( 3500 );
->>>>>>> cc56c35b
 
     }
 
@@ -1017,7 +982,7 @@
             }
         }
         return persistenceManager.nodeChangeProperty( node.getId(), property,
-                value );
+                                                      value );
     }
 
     void nodeRemoveProperty( NodeImpl node, PropertyData property )
@@ -1086,7 +1051,7 @@
             }
         }
         return persistenceManager.relChangeProperty( rel.getId(), property,
-                value );
+                                                     value );
     }
 
     void relRemoveProperty( RelationshipImpl rel, PropertyData property )
