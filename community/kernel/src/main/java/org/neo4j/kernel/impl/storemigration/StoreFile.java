/*
 * Copyright (c) 2002-2015 "Neo Technology,"
 * Network Engine for Objects in Lund AB [http://neotechnology.com]
 *
 * This file is part of Neo4j.
 *
 * Neo4j is free software: you can redistribute it and/or modify
 * it under the terms of the GNU General Public License as published by
 * the Free Software Foundation, either version 3 of the License, or
 * (at your option) any later version.
 *
 * This program is distributed in the hope that it will be useful,
 * but WITHOUT ANY WARRANTY; without even the implied warranty of
 * MERCHANTABILITY or FITNESS FOR A PARTICULAR PURPOSE.  See the
 * GNU General Public License for more details.
 *
 * You should have received a copy of the GNU General Public License
 * along with this program.  If not, see <http://www.gnu.org/licenses/>.
 */
package org.neo4j.kernel.impl.storemigration;

import java.io.File;
import java.io.IOException;
import java.nio.ByteBuffer;
import java.util.Arrays;

import org.neo4j.function.Predicate;
import org.neo4j.helpers.UTF8;
import org.neo4j.helpers.collection.Iterables;
import org.neo4j.io.fs.FileSystemAbstraction;
import org.neo4j.io.fs.StoreChannel;
import org.neo4j.kernel.impl.store.CommonAbstractStore;
import org.neo4j.kernel.impl.store.DynamicArrayStore;
import org.neo4j.kernel.impl.store.DynamicStringStore;
import org.neo4j.kernel.impl.store.LabelTokenStore;
import org.neo4j.kernel.impl.store.MetaDataStore;
import org.neo4j.kernel.impl.store.NodeStore;
import org.neo4j.kernel.impl.store.PropertyKeyTokenStore;
import org.neo4j.kernel.impl.store.PropertyStore;
import org.neo4j.kernel.impl.store.RelationshipGroupStore;
import org.neo4j.kernel.impl.store.RelationshipStore;
import org.neo4j.kernel.impl.store.RelationshipTypeTokenStore;
import org.neo4j.kernel.impl.store.SchemaStore;
import org.neo4j.kernel.impl.store.StoreFactory;
import org.neo4j.kernel.impl.store.counts.CountsTracker;
import org.neo4j.kernel.impl.storemigration.legacystore.v19.Legacy19Store;
import org.neo4j.kernel.impl.storemigration.legacystore.v20.Legacy20Store;
import org.neo4j.kernel.impl.storemigration.legacystore.v21.Legacy21Store;
import org.neo4j.kernel.impl.storemigration.legacystore.v22.Legacy22Store;

import static org.neo4j.helpers.collection.Iterables.iterable;


public enum StoreFile
{
    // all store files in Neo4j
    NODE_STORE(
            NodeStore.TYPE_DESCRIPTOR,
            StoreFactory.NODE_STORE_NAME,
            Legacy19Store.LEGACY_VERSION
    ),

    NODE_LABEL_STORE(
            DynamicArrayStore.TYPE_DESCRIPTOR,
            StoreFactory.NODE_LABELS_STORE_NAME,
            Legacy20Store.LEGACY_VERSION
    ),

    PROPERTY_STORE(
            PropertyStore.TYPE_DESCRIPTOR,
            StoreFactory.PROPERTY_STORE_NAME,
            Legacy19Store.LEGACY_VERSION
    ),

    PROPERTY_ARRAY_STORE(
            DynamicArrayStore.TYPE_DESCRIPTOR,
            StoreFactory.PROPERTY_ARRAYS_STORE_NAME,
            Legacy19Store.LEGACY_VERSION
    ),

    PROPERTY_STRING_STORE(
            DynamicStringStore.TYPE_DESCRIPTOR,
            StoreFactory.PROPERTY_STRINGS_STORE_NAME,
            Legacy19Store.LEGACY_VERSION
    ),

    PROPERTY_KEY_TOKEN_STORE(
            PropertyKeyTokenStore.TYPE_DESCRIPTOR,
            StoreFactory.PROPERTY_KEY_TOKEN_STORE_NAME,
            Legacy19Store.LEGACY_VERSION
    ),

    PROPERTY_KEY_TOKEN_NAMES_STORE(
            DynamicStringStore.TYPE_DESCRIPTOR,
            StoreFactory.PROPERTY_KEY_TOKEN_NAMES_STORE_NAME,
            Legacy19Store.LEGACY_VERSION
    ),

    RELATIONSHIP_STORE(
            RelationshipStore.TYPE_DESCRIPTOR,
            StoreFactory.RELATIONSHIP_STORE_NAME,
            Legacy19Store.LEGACY_VERSION
    ),

    RELATIONSHIP_GROUP_STORE(
            RelationshipGroupStore.TYPE_DESCRIPTOR,
            StoreFactory.RELATIONSHIP_GROUP_STORE_NAME,
            Legacy21Store.LEGACY_VERSION
    ),

    RELATIONSHIP_TYPE_TOKEN_STORE(
            RelationshipTypeTokenStore.TYPE_DESCRIPTOR,
            StoreFactory.RELATIONSHIP_TYPE_TOKEN_STORE_NAME,
            Legacy19Store.LEGACY_VERSION
    ),

    RELATIONSHIP_TYPE_TOKEN_NAMES_STORE(
            DynamicStringStore.TYPE_DESCRIPTOR,
            StoreFactory.RELATIONSHIP_TYPE_TOKEN_NAMES_STORE_NAME,
            Legacy19Store.LEGACY_VERSION
    ),

    LABEL_TOKEN_STORE(
            LabelTokenStore.TYPE_DESCRIPTOR,
            StoreFactory.LABEL_TOKEN_STORE_NAME,
            Legacy20Store.LEGACY_VERSION
    ),

    LABEL_TOKEN_NAMES_STORE(
            DynamicStringStore.TYPE_DESCRIPTOR,
            StoreFactory.LABEL_TOKEN_NAMES_STORE_NAME,
            Legacy20Store.LEGACY_VERSION
    ),

    SCHEMA_STORE(
            SchemaStore.TYPE_DESCRIPTOR,
            StoreFactory.SCHEMA_STORE_NAME,
            Legacy20Store.LEGACY_VERSION
    ),

    COUNTS_STORE_LEFT(
            CountsTracker.TYPE_DESCRIPTOR,
            StoreFactory.COUNTS_STORE + CountsTracker.LEFT,
<<<<<<< HEAD
            Legacy22Store.LEGACY_VERSION
=======
            AbstractStore.ALL_STORES_VERSION,
            false
>>>>>>> 944f235a
    )
            {
                @Override
                boolean isOptional()
                {
                    return true;
                }
            },
    COUNTS_STORE_RIGHT(
            CountsTracker.TYPE_DESCRIPTOR,
            StoreFactory.COUNTS_STORE + CountsTracker.RIGHT,
<<<<<<< HEAD
            Legacy22Store.LEGACY_VERSION
=======
            AbstractStore.ALL_STORES_VERSION,
            false
>>>>>>> 944f235a
    )
            {
                @Override
                boolean isOptional()
                {
                    return true;
                }
            },

    NEO_STORE(
            MetaDataStore.TYPE_DESCRIPTOR,
            "",
            Legacy19Store.LEGACY_VERSION
    );

    private final String typeDescriptor;
    private final String storeFileNamePart;
    private final String sinceVersion;
    private final boolean recordStore;

    StoreFile( String typeDescriptor, String storeFileNamePart, String sinceVersion )
    {
        this( typeDescriptor, storeFileNamePart, sinceVersion, true );
    }

    private StoreFile( String typeDescriptor, String storeFileNamePart, String sinceVersion, boolean recordStore )
    {
        this.typeDescriptor = typeDescriptor;
        this.storeFileNamePart = storeFileNamePart;
        this.sinceVersion = sinceVersion;
        this.recordStore = recordStore;
    }

    public String forVersion( String version )
    {
        return typeDescriptor + " " + version;
    }

    public String fileName( StoreFileType type )
    {
        return type.augment( MetaDataStore.DEFAULT_NAME + storeFileNamePart );
    }

    public String storeFileName()
    {
        return fileName( StoreFileType.STORE );
    }

<<<<<<< HEAD
=======
    public String idFileName()
    {
        return fileName( StoreFileType.ID );
    }

    /**
     * @return the last part of the neostore filename, f.ex:
     *
     * <pre>
     * neostore.nodestore.db
     *         |           |
     *         <-this part-> (yes, including the leading dot)
     * </pre>
     */
    public String storeFileNamePart()
    {
        return storeFileNamePart;
    }

    public boolean isRecordStore()
    {
        return recordStore;
    }

>>>>>>> 944f235a
    public static Iterable<StoreFile> legacyStoreFilesForVersion( final String version )
    {
        Predicate<StoreFile> predicate = new Predicate<StoreFile>()
        {
            @Override
            public boolean test( StoreFile item )
            {
                return version.compareTo( item.sinceVersion ) >= 0;
            }
        };

        Iterable<StoreFile> storeFiles = currentStoreFiles();
        Iterable<StoreFile> filter = Iterables.filter( predicate, storeFiles );
        return filter;
    }

    public static Iterable<StoreFile> currentStoreFiles()
    {
        return Iterables.iterable( values() );
    }

    public static void fileOperation( FileOperation operation, FileSystemAbstraction fs, File fromDirectory,
            File toDirectory, StoreFile... files ) throws IOException
    {
        fileOperation( operation, fs, fromDirectory, toDirectory, storeFiles( files ), false, false );
    }

    public static void fileOperation( FileOperation operation, FileSystemAbstraction fs, File fromDirectory,
            File toDirectory, Iterable<StoreFile> files,
            boolean allowSkipNonExistentFiles, boolean allowOverwriteTarget ) throws IOException
    {
        fileOperation( operation, fs, fromDirectory, toDirectory, files, allowSkipNonExistentFiles,
                allowOverwriteTarget, StoreFileType.values() );
    }

    /**
     * Performs a file operation on a database's store files from one directory
     * to another. Remember that in the case of {@link FileOperation#MOVE moving files}, the way that's done is to
     * just rename files (the standard way of moving with JDK6) from and to must be on the same disk partition.
     *
     * @param fromDirectory directory that hosts the database files.
     * @param toDirectory directory to receive the database files.
     * @throws IOException if any of the operations fail for any reason.
     */
    public static void fileOperation( FileOperation operation, FileSystemAbstraction fs, File fromDirectory,
            File toDirectory, Iterable<StoreFile> files,
            boolean allowSkipNonExistentFiles, boolean allowOverwriteTarget,
            StoreFileType... types ) throws IOException
    {
        // TODO: change the order of files to handle failure conditions properly
        for ( StoreFile storeFile : files )
        {
            for ( StoreFileType type : types )
            {
                String fileName = storeFile.fileName( type );
                operation.perform( fs, fileName,
                        fromDirectory, allowSkipNonExistentFiles, toDirectory, allowOverwriteTarget );
            }
        }
    }

    public static void removeTrailers( String version, FileSystemAbstraction fs, File storeDir, int pageSize )
            throws IOException
    {
        for ( StoreFile storeFile : legacyStoreFilesForVersion( CommonAbstractStore.ALL_STORES_VERSION ) )
        {
            String trailer = storeFile.forVersion( version );
            byte[] encodedTrailer = UTF8.encode( trailer );
            File file = new File( storeDir, storeFile.storeFileName() );
            long fileSize = fs.getFileSize( file );
            long truncationPosition = containsTrailer( fs, file, fileSize, pageSize, encodedTrailer );
            if ( truncationPosition != -1 )
            {
                fs.truncate( file, truncationPosition );
            }
        }
    }

    private static long containsTrailer( FileSystemAbstraction fs, File file, long fileSize, int pageSize,
            byte[] encodedTrailer ) throws IOException
    {
        if ( !fs.fileExists( file ) )
        {
            return -1l;
        }

        try ( StoreChannel channel = fs.open( file, "rw" ) )
        {
            ByteBuffer buffer = ByteBuffer.allocate( encodedTrailer.length );
            long newPosition = Math.max( 0, fileSize - encodedTrailer.length );
            long stopPosition = Math.max( 0, fileSize - encodedTrailer.length - pageSize );
            while ( newPosition >= stopPosition )
            {
                channel.position( newPosition );
                int totalRead = 0;
                do
                {
                    int read = channel.read( buffer );
                    if ( read == -1 )
                    {
                        return -1l;
                    }
                    totalRead += read;
                }
                while ( totalRead < encodedTrailer.length );

                if ( Arrays.equals( buffer.array(), encodedTrailer ) )
                {
                    return newPosition;
                }
                else
                {
                    newPosition -= 1;
                    buffer.clear();
                }
            }

            return -1;
        }
    }

    boolean isOptional()
    {
        return false;
    }

    /**
     * Merely here as convenience since java generics is acting up in many cases, so this is nicer for
     * inlining such a call into {@link #fileOperation(FileOperation, FileSystemAbstraction, File, File, Iterable, boolean, boolean, StoreFileType...)}
     */
    public static Iterable<StoreFile> storeFiles( StoreFile... files )
    {
        return iterable( files );
    }
}<|MERGE_RESOLUTION|>--- conflicted
+++ resolved
@@ -141,12 +141,8 @@
     COUNTS_STORE_LEFT(
             CountsTracker.TYPE_DESCRIPTOR,
             StoreFactory.COUNTS_STORE + CountsTracker.LEFT,
-<<<<<<< HEAD
-            Legacy22Store.LEGACY_VERSION
-=======
-            AbstractStore.ALL_STORES_VERSION,
+            Legacy22Store.LEGACY_VERSION,
             false
->>>>>>> 944f235a
     )
             {
                 @Override
@@ -158,12 +154,8 @@
     COUNTS_STORE_RIGHT(
             CountsTracker.TYPE_DESCRIPTOR,
             StoreFactory.COUNTS_STORE + CountsTracker.RIGHT,
-<<<<<<< HEAD
-            Legacy22Store.LEGACY_VERSION
-=======
-            AbstractStore.ALL_STORES_VERSION,
+            Legacy22Store.LEGACY_VERSION,
             false
->>>>>>> 944f235a
     )
             {
                 @Override
@@ -212,33 +204,11 @@
         return fileName( StoreFileType.STORE );
     }
 
-<<<<<<< HEAD
-=======
-    public String idFileName()
-    {
-        return fileName( StoreFileType.ID );
-    }
-
-    /**
-     * @return the last part of the neostore filename, f.ex:
-     *
-     * <pre>
-     * neostore.nodestore.db
-     *         |           |
-     *         <-this part-> (yes, including the leading dot)
-     * </pre>
-     */
-    public String storeFileNamePart()
-    {
-        return storeFileNamePart;
-    }
-
     public boolean isRecordStore()
     {
         return recordStore;
     }
 
->>>>>>> 944f235a
     public static Iterable<StoreFile> legacyStoreFilesForVersion( final String version )
     {
         Predicate<StoreFile> predicate = new Predicate<StoreFile>()
