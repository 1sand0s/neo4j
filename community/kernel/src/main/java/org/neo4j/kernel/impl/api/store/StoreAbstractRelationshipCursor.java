/*
 * Copyright (c) 2002-2016 "Neo Technology,"
 * Network Engine for Objects in Lund AB [http://neotechnology.com]
 *
 * This file is part of Neo4j.
 *
 * Neo4j is free software: you can redistribute it and/or modify
 * it under the terms of the GNU General Public License as published by
 * the Free Software Foundation, either version 3 of the License, or
 * (at your option) any later version.
 *
 * This program is distributed in the hope that it will be useful,
 * but WITHOUT ANY WARRANTY; without even the implied warranty of
 * MERCHANTABILITY or FITNESS FOR A PARTICULAR PURPOSE.  See the
 * GNU General Public License for more details.
 *
 * You should have received a copy of the GNU General Public License
 * along with this program.  If not, see <http://www.gnu.org/licenses/>.
 */
package org.neo4j.kernel.impl.api.store;

import org.neo4j.cursor.Cursor;
import org.neo4j.kernel.api.cursor.EntityItemHelper;
import org.neo4j.kernel.impl.store.RecordCursor;
import org.neo4j.kernel.impl.store.RecordCursors;
import org.neo4j.kernel.impl.store.record.RelationshipRecord;
import org.neo4j.kernel.impl.util.InstanceCache;
import org.neo4j.storageengine.api.PropertyItem;
import org.neo4j.storageengine.api.RelationshipItem;

/**
 * Base cursor for relationships.
 */
public abstract class StoreAbstractRelationshipCursor extends EntityItemHelper
        implements Cursor<RelationshipItem>, RelationshipItem
{
    protected final RelationshipRecord relationshipRecord;
<<<<<<< HEAD
    protected final RecordCursor<RelationshipRecord> relationshipRecordCursor;
=======
    protected final RelationshipStore relationshipStore;
    protected final RelationshipGroupStore relationshipGroupStore;
    private final LockService lockService;
    protected StoreStatement storeStatement;
>>>>>>> c9162121

    private final InstanceCache<StoreSinglePropertyCursor> singlePropertyCursor;
    private final InstanceCache<StorePropertyCursor> allPropertyCursor;

<<<<<<< HEAD
    public StoreAbstractRelationshipCursor( RelationshipRecord relationshipRecord, RecordCursors cursors )
    {
        this.relationshipRecordCursor = cursors.relationship();
=======
    public StoreAbstractRelationshipCursor( RelationshipRecord relationshipRecord, final NeoStores neoStores,
            StoreStatement storeStatement, LockService lockService )
    {
        this.lockService = lockService;
        this.relationshipStore = neoStores.getRelationshipStore();
        this.relationshipGroupStore = neoStores.getRelationshipGroupStore();
>>>>>>> c9162121
        this.relationshipRecord = relationshipRecord;

        singlePropertyCursor = new InstanceCache<StoreSinglePropertyCursor>()
        {
            @Override
            protected StoreSinglePropertyCursor create()
            {
                return new StoreSinglePropertyCursor( cursors, this );
            }
        };
        allPropertyCursor = new InstanceCache<StorePropertyCursor>()
        {
            @Override
            protected StorePropertyCursor create()
            {
                return new StorePropertyCursor( cursors, this );
            }
        };
    }

    @Override
    public RelationshipItem get()
    {
        return this;
    }

    @Override
    public long id()
    {
        return relationshipRecord.getId();
    }

    @Override
    public int type()
    {
        return relationshipRecord.getType();
    }

    @Override
    public long startNode()
    {
        return relationshipRecord.getFirstNode();
    }

    @Override
    public long endNode()
    {
        return relationshipRecord.getSecondNode();
    }

    @Override
    public long otherNode( long nodeId )
    {
        return relationshipRecord.getFirstNode() == nodeId ?
                relationshipRecord.getSecondNode() : relationshipRecord.getFirstNode();
    }

<<<<<<< HEAD
=======
    private Lock shortLivedReadLock()
    {
        Lock lock = lockService.acquireRelationshipLock( relationshipRecord.getId(), LockService.LockType.READ_LOCK );
        if ( lockService != NO_LOCK_SERVICE )
        {
            boolean success = true;
            try
            {
                // It's safer to re-read the relationship record here, specifically nextProp, after acquiring the lock
                relationshipStore.fillRecord( relationshipRecord.getId(), relationshipRecord, FORCE );
                if ( !relationshipRecord.inUse() )
                {
                    // So it looks like the node has been deleted. The current behavior of RelationshipStore#fillRecord
                    // w/ FORCE is to only set the inUse field on loading an unused record. This should (and will)
                    // change to be more of a centralized behavior by the stores. Anyway, setting this pointer
                    // to the primitive equivalent of null the property cursor will just look empty from the
                    // outside and the releasing of the lock will be done as usual.
                    relationshipRecord.setNextProp( Record.NO_NEXT_PROPERTY.intValue() );
                }
                success = true;
            }
            finally
            {
                if ( !success )
                {
                    lock.release();
                }
            }
        }
        return lock;
    }
>>>>>>> c9162121

    @Override
    public Cursor<PropertyItem> properties()
    {
        return allPropertyCursor.get().init( relationshipRecord.getNextProp(), shortLivedReadLock() );
    }

    @Override
    public Cursor<PropertyItem> property( int propertyKeyId )
    {
        return singlePropertyCursor.get().init( relationshipRecord.getNextProp(), propertyKeyId, shortLivedReadLock() );
    }
}<|MERGE_RESOLUTION|>--- conflicted
+++ resolved
@@ -21,12 +21,18 @@
 
 import org.neo4j.cursor.Cursor;
 import org.neo4j.kernel.api.cursor.EntityItemHelper;
+import org.neo4j.kernel.impl.locking.Lock;
+import org.neo4j.kernel.impl.locking.LockService;
 import org.neo4j.kernel.impl.store.RecordCursor;
 import org.neo4j.kernel.impl.store.RecordCursors;
+import org.neo4j.kernel.impl.store.record.Record;
 import org.neo4j.kernel.impl.store.record.RelationshipRecord;
 import org.neo4j.kernel.impl.util.InstanceCache;
 import org.neo4j.storageengine.api.PropertyItem;
 import org.neo4j.storageengine.api.RelationshipItem;
+
+import static org.neo4j.kernel.impl.locking.LockService.NO_LOCK_SERVICE;
+import static org.neo4j.kernel.impl.store.record.RecordLoad.FORCE;
 
 /**
  * Base cursor for relationships.
@@ -35,31 +41,18 @@
         implements Cursor<RelationshipItem>, RelationshipItem
 {
     protected final RelationshipRecord relationshipRecord;
-<<<<<<< HEAD
     protected final RecordCursor<RelationshipRecord> relationshipRecordCursor;
-=======
-    protected final RelationshipStore relationshipStore;
-    protected final RelationshipGroupStore relationshipGroupStore;
     private final LockService lockService;
-    protected StoreStatement storeStatement;
->>>>>>> c9162121
 
     private final InstanceCache<StoreSinglePropertyCursor> singlePropertyCursor;
     private final InstanceCache<StorePropertyCursor> allPropertyCursor;
 
-<<<<<<< HEAD
-    public StoreAbstractRelationshipCursor( RelationshipRecord relationshipRecord, RecordCursors cursors )
+    public StoreAbstractRelationshipCursor( RelationshipRecord relationshipRecord, RecordCursors cursors,
+            LockService lockService )
     {
         this.relationshipRecordCursor = cursors.relationship();
-=======
-    public StoreAbstractRelationshipCursor( RelationshipRecord relationshipRecord, final NeoStores neoStores,
-            StoreStatement storeStatement, LockService lockService )
-    {
+        this.relationshipRecord = relationshipRecord;
         this.lockService = lockService;
-        this.relationshipStore = neoStores.getRelationshipStore();
-        this.relationshipGroupStore = neoStores.getRelationshipGroupStore();
->>>>>>> c9162121
-        this.relationshipRecord = relationshipRecord;
 
         singlePropertyCursor = new InstanceCache<StoreSinglePropertyCursor>()
         {
@@ -116,19 +109,16 @@
                 relationshipRecord.getSecondNode() : relationshipRecord.getFirstNode();
     }
 
-<<<<<<< HEAD
-=======
     private Lock shortLivedReadLock()
     {
         Lock lock = lockService.acquireRelationshipLock( relationshipRecord.getId(), LockService.LockType.READ_LOCK );
         if ( lockService != NO_LOCK_SERVICE )
         {
-            boolean success = true;
+            boolean success = false;
             try
             {
                 // It's safer to re-read the relationship record here, specifically nextProp, after acquiring the lock
-                relationshipStore.fillRecord( relationshipRecord.getId(), relationshipRecord, FORCE );
-                if ( !relationshipRecord.inUse() )
+                if ( !relationshipRecordCursor.next( relationshipRecord.getId(), relationshipRecord, FORCE ) )
                 {
                     // So it looks like the node has been deleted. The current behavior of RelationshipStore#fillRecord
                     // w/ FORCE is to only set the inUse field on loading an unused record. This should (and will)
@@ -149,7 +139,6 @@
         }
         return lock;
     }
->>>>>>> c9162121
 
     @Override
     public Cursor<PropertyItem> properties()
