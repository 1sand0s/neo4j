--- conflicted
+++ resolved
@@ -21,13 +21,8 @@
 
 import org.neo4j.collection.primitive.PrimitiveLongIterator;
 import org.neo4j.graphdb.Resource;
-<<<<<<< HEAD
-
+import org.neo4j.kernel.impl.locking.LockService;
 import org.neo4j.kernel.impl.store.RecordCursors;
-=======
-import org.neo4j.kernel.impl.locking.LockService;
-import org.neo4j.kernel.impl.store.NeoStores;
->>>>>>> c9162121
 import org.neo4j.kernel.impl.store.record.RelationshipRecord;
 import org.neo4j.kernel.impl.util.InstanceCache;
 
@@ -42,18 +37,11 @@
     private final InstanceCache<StoreIteratorRelationshipCursor> instanceCache;
 
     public StoreIteratorRelationshipCursor( RelationshipRecord relationshipRecord,
-<<<<<<< HEAD
-           InstanceCache<StoreIteratorRelationshipCursor> instanceCache,
-           RecordCursors cursors )
-    {
-        super( relationshipRecord, cursors );
-=======
-            NeoStores neoStores,
-            StoreStatement storeStatement, InstanceCache<StoreIteratorRelationshipCursor> instanceCache,
+            InstanceCache<StoreIteratorRelationshipCursor> instanceCache,
+            RecordCursors cursors,
             LockService lockService )
     {
-        super( relationshipRecord, neoStores, storeStatement, lockService );
->>>>>>> c9162121
+        super( relationshipRecord, cursors, lockService );
         this.instanceCache = instanceCache;
     }
 
