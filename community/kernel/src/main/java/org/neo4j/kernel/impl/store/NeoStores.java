/*
 * Copyright (c) 2002-2016 "Neo Technology,"
 * Network Engine for Objects in Lund AB [http://neotechnology.com]
 *
 * This file is part of Neo4j.
 *
 * Neo4j is free software: you can redistribute it and/or modify
 * it under the terms of the GNU General Public License as published by
 * the Free Software Foundation, either version 3 of the License, or
 * (at your option) any later version.
 *
 * This program is distributed in the hope that it will be useful,
 * but WITHOUT ANY WARRANTY; without even the implied warranty of
 * MERCHANTABILITY or FITNESS FOR A PARTICULAR PURPOSE.  See the
 * GNU General Public License for more details.
 *
 * You should have received a copy of the GNU General Public License
 * along with this program.  If not, see <http://www.gnu.org/licenses/>.
 */
package org.neo4j.kernel.impl.store;

import java.io.File;
import java.io.IOException;
import java.nio.file.NoSuchFileException;
import java.nio.file.OpenOption;
import java.util.Iterator;
import java.util.function.Predicate;

import org.neo4j.graphdb.config.Setting;
import org.neo4j.graphdb.factory.GraphDatabaseSettings;
import org.neo4j.helpers.ArrayUtil;
import org.neo4j.helpers.collection.FilteringIterator;
import org.neo4j.helpers.collection.IteratorWrapper;
import org.neo4j.helpers.collection.Visitor;
import org.neo4j.io.fs.FileSystemAbstraction;
import org.neo4j.io.pagecache.IOLimiter;
import org.neo4j.io.pagecache.PageCache;
import org.neo4j.io.pagecache.PagedFile;
import org.neo4j.kernel.NeoStoresDiagnostics;
import org.neo4j.kernel.configuration.Config;
import org.neo4j.kernel.impl.api.CountsAccessor;
import org.neo4j.kernel.impl.store.counts.CountsTracker;
import org.neo4j.kernel.impl.store.counts.ReadOnlyCountsTracker;
import org.neo4j.kernel.impl.store.format.CapabilityType;
import org.neo4j.kernel.impl.store.format.FormatFamily;
import org.neo4j.kernel.impl.store.format.RecordFormatSelector;
import org.neo4j.kernel.impl.store.format.RecordFormats;
import org.neo4j.kernel.impl.store.id.IdGeneratorFactory;
import org.neo4j.kernel.impl.store.id.IdType;
import org.neo4j.kernel.impl.store.kvstore.DataInitializer;
import org.neo4j.kernel.impl.store.record.AbstractBaseRecord;
import org.neo4j.kernel.impl.store.record.RelationshipGroupRecord;
import org.neo4j.kernel.info.DiagnosticsManager;
import org.neo4j.logging.Log;
import org.neo4j.logging.LogProvider;
import org.neo4j.logging.Logger;

import static org.neo4j.helpers.collection.Iterators.iterator;
import static org.neo4j.helpers.collection.Iterators.loop;
import static org.neo4j.kernel.impl.store.MetaDataStore.Position.STORE_VERSION;
import static org.neo4j.kernel.impl.store.MetaDataStore.getRecord;
import static org.neo4j.kernel.impl.store.MetaDataStore.versionLongToString;

/**
 * This class contains the references to the "NodeStore,RelationshipStore,
 * PropertyStore and RelationshipTypeStore". NeoStores doesn't actually "store"
 * anything but extends the AbstractStore for the "type and version" validation
 * performed in there.
 */
public class NeoStores implements AutoCloseable
{
    private static final String STORE_ALREADY_CLOSED_MESSAGE = "Specified store was already closed.";
    private static final String STORE_NOT_INITIALIZED_TEMPLATE = "Specified store was not initialized. Please specify" +
                                                                 " %s as one of the stores types that should be open" +
                                                                 " to be able to use it.";

    public static boolean isStorePresent( PageCache pageCache, File storeDir )
    {
        File metaDataStore = new File( storeDir, MetaDataStore.DEFAULT_NAME );
        try ( PagedFile ignore = pageCache.map( metaDataStore, MetaDataStore.getPageSize( pageCache ) ) )
        {
            return true;
        }
        catch ( IOException e )
        {
            return false;
        }
    }

    private static final StoreType[] STORE_TYPES = StoreType.values();

    private final Predicate<StoreType> INSTANTIATED_RECORD_STORES = new Predicate<StoreType>()
    {
        @Override
        public boolean test( StoreType type )
        {
            return type.isRecordStore() && stores[type.ordinal()] != null;
        }
    };

    private final Config config;
    private final IdGeneratorFactory idGeneratorFactory;
    private final PageCache pageCache;
    private final LogProvider logProvider;
    private final boolean createIfNotExist;
    private final File storeDir;
    private final File neoStoreFileName;
    private final StoreType[] initializedStores;
    private final FileSystemAbstraction fileSystemAbstraction;
    private final RecordFormats recordFormats;
    // All stores, as Object due to CountsTracker being different that all other stores.
    private final Object[] stores;
    private final OpenOption[] openOptions;

    NeoStores(
            File neoStoreFileName,
            Config config,
            IdGeneratorFactory idGeneratorFactory,
            PageCache pageCache,
            final LogProvider logProvider,
            FileSystemAbstraction fileSystemAbstraction,
            RecordFormats recordFormats,
            boolean createIfNotExist,
            StoreType[] storeTypes,
            OpenOption[] openOptions )
    {
        this.neoStoreFileName = neoStoreFileName;
        this.config = config;
        this.idGeneratorFactory = idGeneratorFactory;
        this.pageCache = pageCache;
        this.logProvider = logProvider;
        this.fileSystemAbstraction = fileSystemAbstraction;
        this.recordFormats = recordFormats;
        this.createIfNotExist = createIfNotExist;
        this.openOptions = openOptions;
        this.storeDir = neoStoreFileName.getParentFile();

        verifyRecordFormat();
        stores = new Object[StoreType.values().length];
        for ( StoreType type : storeTypes )
        {
            getOrCreateStore( type );
        }
        initializedStores = storeTypes;
    }

    public File getStoreDir()
    {
        return storeDir;
    }

    private File getStoreFile( String substoreName )
    {
        return new File( neoStoreFileName.getPath() + substoreName );
    }

    /**
     * Closes the node,relationship,property and relationship type stores.
     */
    @Override
    public void close()
    {
        for ( StoreType type : STORE_TYPES )
        {
            closeStore( type );
        }
    }

    private void verifyRecordFormat()
    {
        try
        {
            String storeVersion = versionLongToString( getRecord( pageCache, neoStoreFileName, STORE_VERSION ) );
            RecordFormats storeFormat = RecordFormatSelector.selectForVersion( storeVersion );
            if ( !isCompatibleFormats( storeFormat ) )
            {
<<<<<<< HEAD
                throw new StoreUpgrader.UnexpectedUpgradingStoreVersionException( neoStoreFileName.getName(),
                        storeVersion );
=======
                throw new UnexpectedStoreVersionException( actualStoreVersion, expectedStoreVersion );
>>>>>>> 7a78ace0
            }
        }
        catch ( NoSuchFileException e )
        {
            // Occurs when there is no file, which is obviously when creating a store.
            // Caught as an exception because we want to leave as much interaction with files as possible
            // to the page cache.
        }
        catch ( IOException e )
        {
            throw new UnderlyingStorageException( e );
        }
    }

    private boolean isCompatibleFormats( RecordFormats storeFormat )
    {
        return FormatFamily.isSameFamily( recordFormats, storeFormat ) &&
               recordFormats.hasSameCapabilities( storeFormat, CapabilityType.FORMAT ) &&
               recordFormats.generation() >= storeFormat.generation();
    }

    private void closeStore( StoreType type )
    {
        int i = type.ordinal();
        if ( stores[i] != null )
        {
            type.close( this, stores[i] );
            stores[i] = null;
        }
    }

    public void flush( IOLimiter limiter )
    {
        try
        {
            CountsTracker counts = (CountsTracker) stores[StoreType.COUNTS.ordinal()];
            if ( counts != null )
            {
                counts.rotate( getMetaDataStore().getLastCommittedTransactionId() );
            }
            pageCache.flushAndForce( limiter );
        }
        catch ( IOException e )
        {
            throw new UnderlyingStorageException( "Failed to flush", e );
        }
    }

    private Object openStore( StoreType type )
    {
        int storeIndex = type.ordinal();
        Object store = type.open( this );
        stores[storeIndex] = store;
        return store;
    }

    <T extends CommonAbstractStore> T initialize( T store )
    {
        store.initialise( createIfNotExist );
        return store;
    }

    /**
     * Returns specified store by type from already opened store array. If store is not opened exception will be
     * thrown.
     *
     * @see #getOrCreateStore
     * @param storeType store type to retrieve
     * @return store of requested type
     * @throws IllegalStateException if opened store not found
     */
    private Object getStore( StoreType storeType )
    {
        Object store = stores[storeType.ordinal()];
        if ( store == null )
        {
            String message = ArrayUtil.contains( initializedStores, storeType ) ? STORE_ALREADY_CLOSED_MESSAGE :
                             String.format( STORE_NOT_INITIALIZED_TEMPLATE, storeType.name() );
            throw new IllegalStateException( message );
        }
        return store;
    }

    /**
     * Returns specified store by type from already opened store array. Will open a new store if can't find any.
     * Should be used only during construction of stores.
     *
     * @see #getStore
     * @param storeType store type to get or create
     * @return store of requested type
     */
    private Object getOrCreateStore( StoreType storeType )
    {
        Object store = stores[storeType.ordinal()];
        if ( store == null )
        {
            store = openStore( storeType );
        }
        return store;
    }

    /**
     * @return the NeoStore.
     */
    public MetaDataStore getMetaDataStore()
    {
        return (MetaDataStore) getStore( StoreType.META_DATA );
    }

    /**
     * @return The node store
     */
    public NodeStore getNodeStore()
    {
        return (NodeStore) getStore( StoreType.NODE );
    }

    private DynamicArrayStore getNodeLabelStore()
    {
        return (DynamicArrayStore) getStore( StoreType.NODE_LABEL );
    }

    /**
     * The relationship store.
     *
     * @return The relationship store
     */
    public RelationshipStore getRelationshipStore()
    {
        return (RelationshipStore) getStore( StoreType.RELATIONSHIP );
    }

    /**
     * Returns the relationship type store.
     *
     * @return The relationship type store
     */
    public RelationshipTypeTokenStore getRelationshipTypeTokenStore()
    {
        return (RelationshipTypeTokenStore) getStore( StoreType.RELATIONSHIP_TYPE_TOKEN );
    }

    private DynamicStringStore getRelationshipTypeTokenNamesStore()
    {
        return (DynamicStringStore) getStore( StoreType.RELATIONSHIP_TYPE_TOKEN_NAME );
    }

    /**
     * Returns the label store.
     *
     * @return The label store
     */
    public LabelTokenStore getLabelTokenStore()
    {
        return (LabelTokenStore) getStore( StoreType.LABEL_TOKEN );
    }

    private DynamicStringStore getLabelTokenNamesStore()
    {
        return (DynamicStringStore) getStore( StoreType.LABEL_TOKEN_NAME );
    }

    /**
     * Returns the property store.
     *
     * @return The property store
     */
    public PropertyStore getPropertyStore()
    {
        return (PropertyStore) getStore( StoreType.PROPERTY );
    }

    private DynamicStringStore getStringPropertyStore()
    {
        return (DynamicStringStore) getStore( StoreType.PROPERTY_STRING );
    }

    private DynamicArrayStore getArrayPropertyStore()
    {
        return (DynamicArrayStore) getStore( StoreType.PROPERTY_ARRAY );
    }

    /**
     * @return the {@link PropertyKeyTokenStore}
     */
    public PropertyKeyTokenStore getPropertyKeyTokenStore()
    {
        return (PropertyKeyTokenStore) getStore( StoreType.PROPERTY_KEY_TOKEN );
    }

    private DynamicStringStore getPropertyKeyTokenNamesStore()
    {
        return (DynamicStringStore) getStore( StoreType.PROPERTY_KEY_TOKEN_NAME );
    }

    public RecordStore<RelationshipGroupRecord> getRelationshipGroupStore()
    {
        return (RelationshipGroupStore) getStore( StoreType.RELATIONSHIP_GROUP );
    }

    /**
     * @return the schema store.
     */
    public SchemaStore getSchemaStore()
    {
        return (SchemaStore) getStore( StoreType.SCHEMA );
    }

    public CountsTracker getCounts()
    {
        return (CountsTracker) getStore( StoreType.COUNTS );
    }

    private CountsTracker createWritableCountsTracker( File fileName )
    {
        return new CountsTracker( logProvider, fileSystemAbstraction, pageCache, config, fileName );
    }

    private ReadOnlyCountsTracker createReadOnlyCountsTracker( File fileName )
    {
        return new ReadOnlyCountsTracker( logProvider, fileSystemAbstraction, pageCache, config, fileName );
    }

    private Iterable<CommonAbstractStore> instantiatedRecordStores()
    {
        Iterator<StoreType> storeTypes = new FilteringIterator<>( iterator( STORE_TYPES ), INSTANTIATED_RECORD_STORES );
        return loop( new IteratorWrapper<CommonAbstractStore,StoreType>( storeTypes )
        {
            @Override
            protected CommonAbstractStore underlyingObjectToObject( StoreType type )
            {
                return (CommonAbstractStore) stores[type.ordinal()];
            }
        } );
    }

    public void makeStoreOk()
    {
        for ( CommonAbstractStore store : instantiatedRecordStores() )
        {
            store.makeStoreOk();
        }
    }

    /**
     * Throws cause of store not being OK.
     */
    public void verifyStoreOk()
    {
        visitStore( new Visitor<CommonAbstractStore,RuntimeException>()
        {
            @Override
            public boolean visit( CommonAbstractStore store )
            {
                store.checkStoreOk();
                return false;
            }
        } );
    }

    public void logVersions( Logger msgLog )
    {
        msgLog.log( "Store versions:" );
        for ( CommonAbstractStore store : instantiatedRecordStores() )
        {
            store.logVersions( msgLog );
        }
    }

    public void logIdUsage( Logger msgLog )
    {
        msgLog.log( "Id usage:" );
        for ( CommonAbstractStore store : instantiatedRecordStores() )
        {
            store.logIdUsage( msgLog );
        }
    }

    /**
     * Visits this store, and any other store managed by this store.
     * TODO this could, and probably should, replace all override-and-do-the-same-thing-to-all-my-managed-stores
     * methods like:
     * {@link #makeStoreOk()},
     * {@link #close()} (where that method could be deleted all together and do a visit in {@link #close()}),
     * {@link #logIdUsage(Logger)},
     * {@link #logVersions(Logger)},
     * For a good samaritan to pick up later.
     */
    public void visitStore( Visitor<CommonAbstractStore,RuntimeException> visitor )
    {
        for ( CommonAbstractStore store : instantiatedRecordStores() )
        {
            store.visitStore( visitor );
        }
    }

    public void rebuildCountStoreIfNeeded() throws IOException
    {
        // TODO: move this to LifeCycle
        getCounts().start();
    }

    public void deleteIdGenerators()
    {
        visitStore( new Visitor<CommonAbstractStore,RuntimeException>()
        {
            @Override
            public boolean visit( CommonAbstractStore store ) throws RuntimeException
            {
                store.deleteIdGenerator();
                return false;
            }
        } );
    }

    public void assertOpen()
    {
        if ( stores[StoreType.NODE.ordinal()] == null )
        {
            throw new IllegalStateException( "Database has been shutdown" );
        }
    }

    CommonAbstractStore createDynamicArrayStore( String storeName, IdType idType, Setting<Integer> blockSizeProperty )
    {
        return createDynamicArrayStore( storeName, idType, config.get( blockSizeProperty ) );
    }

    CommonAbstractStore createDynamicArrayStore( String storeName, IdType idType, int blockSize )
    {
        if ( blockSize <= 0 )
        {
            throw new IllegalArgumentException( "Block size of dynamic array store should be positive integer." );
        }
        File storeFile = getStoreFile( storeName );
        return initialize( new DynamicArrayStore( storeFile, config, idType, idGeneratorFactory, pageCache,
                logProvider, blockSize, recordFormats.dynamic(), recordFormats.storeVersion(), openOptions ) );
    }

    CommonAbstractStore createNodeStore( String storeName )
    {
        File storeFile = getStoreFile( storeName );
        return initialize( new NodeStore( storeFile, config, idGeneratorFactory, pageCache, logProvider,
                (DynamicArrayStore) getOrCreateStore( StoreType.NODE_LABEL ), recordFormats, openOptions ) );
    }

    CommonAbstractStore createPropertyKeyTokenStore( String storeName )
    {
        File storeFile = getStoreFile( storeName );
        return initialize( new PropertyKeyTokenStore( storeFile, config, idGeneratorFactory,
                pageCache, logProvider, (DynamicStringStore) getOrCreateStore( StoreType.PROPERTY_KEY_TOKEN_NAME ),
                recordFormats, openOptions ) );
    }

    CommonAbstractStore createPropertyStore( String storeName )
    {
        File storeFile = getStoreFile( storeName );
        return initialize( new PropertyStore( storeFile, config, idGeneratorFactory, pageCache, logProvider,
                (DynamicStringStore) getOrCreateStore( StoreType.PROPERTY_STRING ),
                (PropertyKeyTokenStore) getOrCreateStore( StoreType.PROPERTY_KEY_TOKEN ),
                (DynamicArrayStore) getOrCreateStore( StoreType.PROPERTY_ARRAY ), recordFormats, openOptions ) );
    }

    CommonAbstractStore createRelationshipStore( String storeName )
    {
        File file = getStoreFile( storeName );
        return initialize( new RelationshipStore( file, config, idGeneratorFactory, pageCache, logProvider,
                recordFormats, openOptions ) );
    }

    CommonAbstractStore createDynamicStringStore( String storeName, IdType idType,
            Setting<Integer> blockSizeProperty )
    {
        return createDynamicStringStore( storeName, idType, config.get( blockSizeProperty ) );
    }

    CommonAbstractStore createDynamicStringStore( String storeName, IdType idType, int blockSize )
    {
        File storeFile = getStoreFile( storeName );
        return initialize( new DynamicStringStore( storeFile, config, idType, idGeneratorFactory,
                pageCache, logProvider, blockSize, recordFormats.dynamic(), recordFormats.storeVersion(),
                openOptions ) );
    }

    CommonAbstractStore createRelationshipTypeTokenStore( String storeName )
    {
        File storeFile = getStoreFile( storeName );
        return initialize( new RelationshipTypeTokenStore( storeFile, config, idGeneratorFactory,
                pageCache, logProvider,
                (DynamicStringStore) getOrCreateStore( StoreType.RELATIONSHIP_TYPE_TOKEN_NAME ), recordFormats,
                openOptions ) );
    }

    CommonAbstractStore createLabelTokenStore( String storeName )
    {
        File fileName = getStoreFile( storeName );
        return initialize( new LabelTokenStore( fileName, config, idGeneratorFactory, pageCache,
                logProvider, (DynamicStringStore) getOrCreateStore( StoreType.LABEL_TOKEN_NAME ), recordFormats,
                openOptions ) );
    }

    CommonAbstractStore createSchemaStore( String storeName )
    {
        File fileName = getStoreFile( storeName );
        return initialize( new SchemaStore( fileName, config, IdType.SCHEMA, idGeneratorFactory, pageCache,
                logProvider, recordFormats, openOptions ) );
    }

    CommonAbstractStore createRelationshipGroupStore( String storeName )
    {
        File storeFile = getStoreFile( storeName );
        return initialize( new RelationshipGroupStore( storeFile, config, idGeneratorFactory, pageCache, logProvider,
                recordFormats, openOptions ) );
    }

    CountsTracker createCountStore( String storeName )
    {
        File storeFile = getStoreFile( storeName );
        boolean readOnly = config.get( GraphDatabaseSettings.read_only );
        CountsTracker counts = readOnly
                               ? createReadOnlyCountsTracker( storeFile )
                               : createWritableCountsTracker( storeFile );
        NeoStores neoStores = this;
        counts.setInitializer( new DataInitializer<CountsAccessor.Updater>()
        {
            private final Log log = logProvider.getLog( MetaDataStore.class );

            @Override
            public void initialize( CountsAccessor.Updater updater )
            {
                log.warn( "Missing counts store, rebuilding it." );
                new CountsComputer( neoStores ).initialize( updater );
            }

            @Override
            public long initialVersion()
            {
                return ((MetaDataStore) getOrCreateStore( StoreType.META_DATA )).getLastCommittedTransactionId();
            }
        } );

        try
        {
            counts.init(); // TODO: move this to LifeCycle
        }
        catch ( IOException e )
        {
            throw new UnderlyingStorageException( "Failed to initialize counts store", e );
        }
        return counts;
    }

    CommonAbstractStore createMetadataStore()
    {
        return initialize( new MetaDataStore( neoStoreFileName, config, idGeneratorFactory, pageCache, logProvider,
                recordFormats.metaData(), recordFormats.storeVersion(), openOptions ) );
    }

    public void registerDiagnostics( DiagnosticsManager diagnosticsManager )
    {
        diagnosticsManager.registerAll( NeoStoresDiagnostics.class, this );
    }

    public <RECORD extends AbstractBaseRecord> RecordStore<RECORD> getRecordStore( StoreType type )
    {
        return (RecordStore<RECORD>) getStore( type );
    }
}<|MERGE_RESOLUTION|>--- conflicted
+++ resolved
@@ -170,16 +170,12 @@
     {
         try
         {
-            String storeVersion = versionLongToString( getRecord( pageCache, neoStoreFileName, STORE_VERSION ) );
-            RecordFormats storeFormat = RecordFormatSelector.selectForVersion( storeVersion );
-            if ( !isCompatibleFormats( storeFormat ) )
+            String expectedStoreVersion = recordFormats.storeVersion();
+            String actualStoreVersion = versionLongToString( getRecord( pageCache, neoStoreFileName, STORE_VERSION ) );
+            RecordFormats actualStoreFormat = RecordFormatSelector.selectForVersion( actualStoreVersion );
+            if ( !isCompatibleFormats( actualStoreFormat ) )
             {
-<<<<<<< HEAD
-                throw new StoreUpgrader.UnexpectedUpgradingStoreVersionException( neoStoreFileName.getName(),
-                        storeVersion );
-=======
                 throw new UnexpectedStoreVersionException( actualStoreVersion, expectedStoreVersion );
->>>>>>> 7a78ace0
             }
         }
         catch ( NoSuchFileException e )
