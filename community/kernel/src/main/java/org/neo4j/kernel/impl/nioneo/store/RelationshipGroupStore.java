--- conflicted
+++ resolved
@@ -170,9 +170,6 @@
         }
     }
 
-<<<<<<< HEAD
-    private void updateRecord( RelationshipGroupRecord record, PersistenceWindow window, boolean force )
-=======
     public void updateRecord( RelationshipGroupRecord record, boolean recovered )
     {
         assert recovered;
@@ -189,7 +186,6 @@
     }
 
     private void updateRecord( RelationshipGroupRecord record, PageCursor cursor, boolean force )
->>>>>>> 8a6c706c
     {
         long id = record.getId();
         registerIdFromUpdateRecord( id );
