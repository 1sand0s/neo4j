/*
 * Copyright (c) 2002-2015 "Neo Technology,"
 * Network Engine for Objects in Lund AB [http://neotechnology.com]
 *
 * This file is part of Neo4j.
 *
 * Neo4j is free software: you can redistribute it and/or modify
 * it under the terms of the GNU General Public License as published by
 * the Free Software Foundation, either version 3 of the License, or
 * (at your option) any later version.
 *
 * This program is distributed in the hope that it will be useful,
 * but WITHOUT ANY WARRANTY; without even the implied warranty of
 * MERCHANTABILITY or FITNESS FOR A PARTICULAR PURPOSE.  See the
 * GNU General Public License for more details.
 *
 * You should have received a copy of the GNU General Public License
 * along with this program.  If not, see <http://www.gnu.org/licenses/>.
 */
package org.neo4j.kernel;

import java.io.File;
import java.io.IOException;
import java.lang.reflect.InvocationTargetException;
import java.lang.reflect.Method;
import java.util.Collections;
import java.util.HashMap;
import java.util.Map;
import java.util.Properties;
import java.util.concurrent.atomic.AtomicInteger;

import org.neo4j.function.Supplier;
import org.neo4j.graphdb.DependencyResolver;
import org.neo4j.graphdb.ResourceIterator;
import org.neo4j.graphdb.config.Setting;
import org.neo4j.graphdb.factory.GraphDatabaseSettings;
import org.neo4j.graphdb.index.IndexImplementation;
import org.neo4j.graphdb.index.IndexProviders;
import org.neo4j.helpers.Exceptions;
import org.neo4j.helpers.Provider;
import org.neo4j.helpers.collection.Visitor;
import org.neo4j.io.fs.FileSystemAbstraction;
import org.neo4j.io.pagecache.PageCache;
import org.neo4j.kernel.api.KernelAPI;
import org.neo4j.kernel.api.TokenNameLookup;
import org.neo4j.kernel.api.index.SchemaIndexProvider;
import org.neo4j.kernel.api.labelscan.LabelScanStore;
import org.neo4j.kernel.configuration.Config;
import org.neo4j.kernel.guard.Guard;
import org.neo4j.kernel.impl.api.CommitProcessFactory;
import org.neo4j.kernel.impl.api.ConstraintEnforcingEntityOperations;
import org.neo4j.kernel.impl.api.DataIntegrityValidatingStatementOperations;
import org.neo4j.kernel.impl.api.GuardingStatementOperations;
import org.neo4j.kernel.impl.api.Kernel;
import org.neo4j.kernel.impl.api.KernelSchemaStateStore;
import org.neo4j.kernel.impl.api.KernelTransactions;
import org.neo4j.kernel.impl.api.LegacyIndexApplierLookup;
import org.neo4j.kernel.impl.api.LegacyIndexProviderLookup;
import org.neo4j.kernel.impl.api.LegacyPropertyTrackers;
import org.neo4j.kernel.impl.api.LockingStatementOperations;
import org.neo4j.kernel.impl.api.RecoveryLegacyIndexApplierLookup;
import org.neo4j.kernel.impl.api.SchemaStateConcern;
import org.neo4j.kernel.impl.api.SchemaWriteGuard;
import org.neo4j.kernel.impl.api.StateHandlingStatementOperations;
import org.neo4j.kernel.impl.api.StatementOperationParts;
import org.neo4j.kernel.impl.api.TransactionApplicationMode;
import org.neo4j.kernel.impl.api.TransactionCommitProcess;
import org.neo4j.kernel.impl.api.TransactionHooks;
import org.neo4j.kernel.impl.api.TransactionRepresentationStoreApplier;
import org.neo4j.kernel.impl.api.UpdateableSchemaState;
import org.neo4j.kernel.impl.api.index.IndexUpdatesValidator;
import org.neo4j.kernel.impl.api.index.IndexingService;
import org.neo4j.kernel.impl.api.index.SchemaIndexProviderMap;
import org.neo4j.kernel.impl.api.index.sampling.IndexSamplingConfig;
import org.neo4j.kernel.impl.api.scan.LabelScanStoreProvider;
import org.neo4j.kernel.impl.api.state.ConstraintIndexCreator;
import org.neo4j.kernel.impl.api.store.CacheLayer;
import org.neo4j.kernel.impl.api.store.DiskLayer;
import org.neo4j.kernel.impl.api.store.SchemaCache;
import org.neo4j.kernel.impl.api.store.StoreReadLayer;
import org.neo4j.kernel.impl.cache.BridgingCacheAccess;
import org.neo4j.kernel.impl.core.CacheAccessBackDoor;
import org.neo4j.kernel.impl.core.LabelTokenHolder;
import org.neo4j.kernel.impl.core.NodeManager;
import org.neo4j.kernel.impl.core.PropertyKeyTokenHolder;
import org.neo4j.kernel.impl.core.RelationshipTypeTokenHolder;
import org.neo4j.kernel.impl.core.StartupStatisticsProvider;
import org.neo4j.kernel.impl.factory.GraphDatabaseFacadeFactory;
import org.neo4j.kernel.impl.index.IndexConfigStore;
import org.neo4j.kernel.impl.index.LegacyIndexStore;
import org.neo4j.kernel.impl.locking.LockService;
import org.neo4j.kernel.impl.locking.Locks;
import org.neo4j.kernel.impl.locking.ReentrantLockService;
import org.neo4j.kernel.impl.store.NeoStore;
import org.neo4j.kernel.impl.store.SchemaStorage;
import org.neo4j.kernel.impl.store.StoreFactory;
import org.neo4j.kernel.impl.store.StoreId;
import org.neo4j.kernel.impl.store.UnderlyingStorageException;
import org.neo4j.kernel.impl.store.record.SchemaRule;
import org.neo4j.kernel.impl.storemigration.StoreUpgrader;
import org.neo4j.kernel.impl.storemigration.StoreVersionCheck;
import org.neo4j.kernel.impl.storemigration.UpgradableDatabase;
import org.neo4j.kernel.impl.transaction.TransactionHeaderInformationFactory;
import org.neo4j.kernel.impl.transaction.TransactionMonitor;
import org.neo4j.kernel.impl.transaction.log.LogFile;
import org.neo4j.kernel.impl.transaction.log.LogFileInformation;
import org.neo4j.kernel.impl.transaction.log.LogFileRecoverer;
import org.neo4j.kernel.impl.transaction.log.LogPosition;
import org.neo4j.kernel.impl.transaction.log.LogRotation;
import org.neo4j.kernel.impl.transaction.log.LogRotationControl;
import org.neo4j.kernel.impl.transaction.log.LogVersionedStoreChannel;
import org.neo4j.kernel.impl.transaction.log.LoggingLogFileMonitor;
import org.neo4j.kernel.impl.transaction.log.LogicalTransactionStore;
import org.neo4j.kernel.impl.transaction.log.PhysicalLogFile;
import org.neo4j.kernel.impl.transaction.log.PhysicalLogFileInformation;
import org.neo4j.kernel.impl.transaction.log.PhysicalLogFiles;
import org.neo4j.kernel.impl.transaction.log.PhysicalLogVersionedStoreChannel;
import org.neo4j.kernel.impl.transaction.log.PhysicalLogicalTransactionStore;
import org.neo4j.kernel.impl.transaction.log.ReadableVersionableLogChannel;
import org.neo4j.kernel.impl.transaction.log.TransactionMetadataCache;
import org.neo4j.kernel.impl.transaction.log.entry.LogEntry;
import org.neo4j.kernel.impl.transaction.log.entry.LogEntryReader;
import org.neo4j.kernel.impl.transaction.log.entry.LogEntryReaderFactory;
import org.neo4j.kernel.impl.transaction.log.entry.LogEntryStart;
import org.neo4j.kernel.impl.transaction.log.pruning.LogPruneStrategy;
import org.neo4j.kernel.impl.transaction.log.pruning.LogPruneStrategyFactory;
import org.neo4j.kernel.impl.transaction.log.pruning.LogPruning;
import org.neo4j.kernel.impl.transaction.state.DefaultSchemaIndexProviderMap;
import org.neo4j.kernel.impl.transaction.state.IntegrityValidator;
import org.neo4j.kernel.impl.transaction.state.NeoStoreFileListing;
import org.neo4j.kernel.impl.transaction.state.NeoStoreIndexStoreView;
import org.neo4j.kernel.impl.transaction.state.NeoStoreInjectedTransactionValidator;
import org.neo4j.kernel.impl.transaction.state.NeoStoreSupplier;
import org.neo4j.kernel.impl.transaction.state.NeoStoreTransactionContextSupplier;
import org.neo4j.kernel.impl.transaction.state.PropertyLoader;
import org.neo4j.kernel.impl.transaction.state.RecoveryVisitor;
import org.neo4j.kernel.impl.util.Dependencies;
import org.neo4j.kernel.impl.util.IdOrderingQueue;
import org.neo4j.kernel.impl.util.JobScheduler;
import org.neo4j.kernel.impl.util.SynchronizedArrayIdOrderingQueue;
import org.neo4j.kernel.info.DiagnosticsExtractor;
import org.neo4j.kernel.info.DiagnosticsManager;
import org.neo4j.kernel.info.DiagnosticsPhase;
import org.neo4j.kernel.lifecycle.LifeSupport;
import org.neo4j.kernel.lifecycle.Lifecycle;
import org.neo4j.kernel.lifecycle.LifecycleAdapter;
import org.neo4j.kernel.monitoring.Monitors;
import org.neo4j.kernel.monitoring.tracing.Tracers;
import org.neo4j.logging.Log;
import org.neo4j.logging.LogProvider;
import org.neo4j.logging.Logger;
import org.neo4j.unsafe.batchinsert.LabelScanWriter;

import static org.neo4j.helpers.collection.Iterables.toList;
import static org.neo4j.kernel.impl.transaction.log.entry.LogHeader.LOG_HEADER_SIZE;

public class NeoStoreDataSource implements NeoStoreSupplier, Lifecycle, IndexProviders
{
    private interface NeoStoreModule
    {
        NeoStore neoStore();
    }

    private interface CacheModule
    {
        UpdateableSchemaState updateableSchemaState();

        CacheAccessBackDoor cacheAccess();

        SchemaCache schemaCache();
    }

    private interface IndexingModule
    {
        IndexingService indexingService();

        IndexUpdatesValidator indexUpdatesValidator();

        LabelScanStore labelScanStore();

        IntegrityValidator integrityValidator();

        SchemaIndexProviderMap schemaIndexProviderMap();
    }

    private interface StoreLayerModule
    {
        StoreReadLayer storeLayer();
    }

    private interface TransactionLogModule
    {
        TransactionRepresentationStoreApplier storeApplier();

        LogicalTransactionStore logicalTransactionStore();

        PhysicalLogFiles logFiles();

        LogFileInformation logFileInformation();

        LogFile logFile();

        LogRotationControl logRotationControl();

        LogRotation logRotation();
    }

    private interface KernelModule
    {
        TransactionCommitProcess transactionCommitProcess();

        KernelTransactions kernelTransactions();

        KernelAPI kernelAPI();

        NeoStoreFileListing fileListing();
    }

    private enum Diagnostics implements DiagnosticsExtractor<NeoStoreDataSource>
    {
        NEO_STORE_VERSIONS( "Store versions:" )
                {
                    @Override
                    void dump( NeoStoreDataSource source, Logger logger )
                    {
                        source.neoStoreModule.neoStore().logVersions( logger );
                    }
                },
        NEO_STORE_ID_USAGE( "Id usage:" )
                {
                    @Override
                    void dump( NeoStoreDataSource source, Logger logger )
                    {
                        source.neoStoreModule.neoStore().logIdUsage( logger );
                    }
                };

        private final String message;

        private Diagnostics( String message )
        {
            this.message = message;
        }

        @Override
        public void dumpDiagnostics( final NeoStoreDataSource source, DiagnosticsPhase phase, Logger logger )
        {
            if ( applicable( phase ) )
            {
                logger.log( message );
                dump( source, logger );
            }
        }

        boolean applicable( DiagnosticsPhase phase )
        {
            return phase.isInitialization() || phase.isExplicitlyRequested();
        }

        abstract void dump( NeoStoreDataSource source, Logger logger );
    }

    public static final String DEFAULT_DATA_SOURCE_NAME = "nioneodb";
    private final Monitors monitors;
    private final Tracers tracers;

    private final Log msgLog;
    private final LogProvider logProvider;
    private final DependencyResolver dependencyResolver;
    private final TokenNameLookup tokenNameLookup;
    private final PropertyKeyTokenHolder propertyKeyTokenHolder;
    private final LabelTokenHolder labelTokens;
    private final RelationshipTypeTokenHolder relationshipTypeTokens;
    private final Locks locks;
    private final SchemaWriteGuard schemaWriteGuard;
    private final TransactionEventHandlers transactionEventHandlers;
    private final StoreFactory storeFactory;
    private final JobScheduler scheduler;
    private final Config config;
    private final LockService lockService;
    private final IndexingService.Monitor indexingServiceMonitor;
    private final FileSystemAbstraction fs;
    private final StoreUpgrader storeMigrationProcess;
    private final TransactionMonitor transactionMonitor;
    private final KernelHealth kernelHealth;
    private final PhysicalLogFile.Monitor physicalLogMonitor;
    private final TransactionHeaderInformationFactory transactionHeaderInformationFactory;
    private final StartupStatisticsProvider startupStatistics;
    private final NodeManager nodeManager;
    private final CommitProcessFactory commitProcessFactory;
    private final PageCache pageCache;
    private final AtomicInteger recoveredCount = new AtomicInteger();
    private final Guard guard;
    private final Map<String,IndexImplementation> indexProviders = new HashMap<>();
    private final LegacyIndexProviderLookup legacyIndexProviderLookup;
    private final IndexConfigStore indexConfigStore;

    private Dependencies dependencies;
    private LifeSupport life;
    private SchemaIndexProvider indexProvider;
    private File storeDir;
    private boolean readOnly;

    private NeoStoreModule neoStoreModule;
    private CacheModule cacheModule;
    private IndexingModule indexingModule;
    private StoreLayerModule storeLayerModule;
    private TransactionLogModule transactionLogModule;
    private KernelModule kernelModule;

    /**
     * Creates a <CODE>NeoStoreXaDataSource</CODE> using configuration from
     * <CODE>params</CODE>. First the map is checked for the parameter
     * <CODE>config</CODE>.
     * If that parameter exists a config file with that value is loaded (via
     * {@link Properties#load}). Any parameter that exist in the config file
     * and in the map passed into this constructor will take the value from the
     * map.
     * <p/>
     * If <CODE>config</CODE> parameter is set but file doesn't exist an
     * <CODE>IOException</CODE> is thrown. If any problem is found with that
     * configuration file or Neo4j store can't be loaded an <CODE>IOException is
     * thrown</CODE>.
     * <p/>
     * Note that the tremendous number of dependencies for this class, clearly, is an architecture smell. It is part
     * of the ongoing work on introducing the Kernel API, where components that were previously spread throughout the
     * core API are now slowly accumulating in the Kernel implementation. Over time, these components should be
     * refactored into bigger components that wrap the very granular things we depend on here.
     */
    public NeoStoreDataSource( Config config, StoreFactory sf, LogProvider logProvider, JobScheduler scheduler,
            TokenNameLookup tokenNameLookup, DependencyResolver dependencyResolver,
            PropertyKeyTokenHolder propertyKeyTokens, LabelTokenHolder labelTokens,
            RelationshipTypeTokenHolder relationshipTypeTokens, Locks lockManager,
            SchemaWriteGuard schemaWriteGuard, TransactionEventHandlers transactionEventHandlers,
            IndexingService.Monitor indexingServiceMonitor, FileSystemAbstraction fs,
            StoreUpgrader storeMigrationProcess, TransactionMonitor transactionMonitor,
            KernelHealth kernelHealth, PhysicalLogFile.Monitor physicalLogMonitor,
            TransactionHeaderInformationFactory transactionHeaderInformationFactory,
            StartupStatisticsProvider startupStatistics,
            NodeManager nodeManager, Guard guard,
            IndexConfigStore indexConfigStore, CommitProcessFactory commitProcessFactory,
            PageCache pageCache,
            Monitors monitors,
            Tracers tracers )
    {
        this.config = config;
        this.tokenNameLookup = tokenNameLookup;
        this.dependencyResolver = dependencyResolver;
        this.scheduler = scheduler;
        this.logProvider = logProvider;
        this.propertyKeyTokenHolder = propertyKeyTokens;
        this.labelTokens = labelTokens;
        this.relationshipTypeTokens = relationshipTypeTokens;
        this.locks = lockManager;
        this.schemaWriteGuard = schemaWriteGuard;
        this.transactionEventHandlers = transactionEventHandlers;
        this.indexingServiceMonitor = indexingServiceMonitor;
        this.fs = fs;
        this.storeMigrationProcess = storeMigrationProcess;
        this.transactionMonitor = transactionMonitor;
        this.kernelHealth = kernelHealth;
        this.physicalLogMonitor = physicalLogMonitor;
        this.transactionHeaderInformationFactory = transactionHeaderInformationFactory;
        this.startupStatistics = startupStatistics;
        this.nodeManager = nodeManager;
        this.guard = guard;
        this.indexConfigStore = indexConfigStore;
        this.monitors = monitors;
        this.tracers = tracers;

        readOnly = config.get( Configuration.read_only );
        msgLog = logProvider.getLog( getClass() );
        this.storeFactory = sf;
        this.lockService = new ReentrantLockService();
        this.legacyIndexProviderLookup = new LegacyIndexProviderLookup()
        {
            @Override
            public IndexImplementation apply( String name )
            {
                assert name != null : "Null provider name supplied";
                IndexImplementation provider = indexProviders.get( name );
                if ( provider == null )
                {
                    throw new IllegalArgumentException( "No index provider '" + name +
                                                        "' found. Maybe the intended provider (or one more of its " +
                                                        "dependencies) " +
                                                        "aren't on the classpath or it failed to load." );
                }
                return provider;
            }

            @Override
            public Iterable<IndexImplementation> all()
            {
                return indexProviders.values();
            }
        };

        this.commitProcessFactory = commitProcessFactory;
        this.pageCache = pageCache;
    }

    @Override
    public void init()
    { // We do our own internal life management:
        // start() does life.init() and life.start(),
        // stop() does life.stop() and life.shutdown().
    }

    @Override
    public void start() throws IOException
    {
        dependencies = new Dependencies();
        life = new LifeSupport();
        storeDir = config.get( Configuration.store_dir );
        File store = config.get( Configuration.neo_store );
        if ( !storeFactory.storeExists() )
        {
            storeFactory.createNeoStore().close();
        }

        indexProvider = dependencyResolver.resolveDependency( SchemaIndexProvider.class,
                SchemaIndexProvider.HIGHEST_PRIORITIZED_OR_NONE );

        dependencies.satisfyDependency( lockService );

        // Monitor listeners
        LoggingLogFileMonitor loggingLogMonitor = new LoggingLogFileMonitor( msgLog );
        monitors.addMonitorListener( loggingLogMonitor );
        monitors.addMonitorListener( new RecoveryVisitor.Monitor()
        {
            @Override
            public void transactionRecovered( long txId )
            {
                recoveredCount.incrementAndGet();
            }
        } );

        // Upgrade the store before we begin
        upgradeStore( store, storeMigrationProcess, indexProvider );

        // Build all modules and their services
        try
        {
            final NeoStoreModule neoStoreModule =
                    buildNeoStore( storeFactory, labelTokens, relationshipTypeTokens, propertyKeyTokenHolder );
            // TODO The only reason this is here is because of the provider-stuff for DiskLayer. Remove when possible:
            this.neoStoreModule = neoStoreModule;

            CacheModule cacheModule = buildCaches( neoStoreModule.neoStore(), nodeManager,
                    labelTokens, relationshipTypeTokens, propertyKeyTokenHolder );

            IndexingModule indexingModule = buildIndexing( config, scheduler, indexProvider, lockService,
                    tokenNameLookup,
                    logProvider, indexingServiceMonitor, neoStoreModule.neoStore(), cacheModule.updateableSchemaState() );

            StoreLayerModule storeLayerModule = buildStoreLayer( config, neoStoreModule.neoStore(),
                    propertyKeyTokenHolder, labelTokens, relationshipTypeTokens,
                    indexingModule.indexingService(), cacheModule.schemaCache() );

            TransactionLogModule transactionLogModule =
                    buildTransactionLogs( config, logProvider, indexingModule.labelScanStore(),
                            fs, neoStoreModule.neoStore(), cacheModule.cacheAccess(), indexingModule.indexingService(),
                            indexProviders.values() );

            buildRecovery( fs, cacheModule.cacheAccess(), indexingModule.indexingService(),
                    indexingModule.indexUpdatesValidator(), indexingModule.labelScanStore(), neoStoreModule.neoStore(),
                    monitors.newMonitor( RecoveryVisitor.Monitor.class ), monitors.newMonitor( Recovery.Monitor.class ),
                    transactionLogModule.logFiles(), transactionLogModule.logRotationControl(), startupStatistics );

            KernelModule kernelModule = buildKernel( indexingModule.integrityValidator(),
                    transactionLogModule.logicalTransactionStore(), neoStoreModule.neoStore(),
                    transactionLogModule.storeApplier(), indexingModule.indexingService(),
                    indexingModule.indexUpdatesValidator(),
                    storeLayerModule.storeLayer(),
                    cacheModule.updateableSchemaState(), indexingModule.labelScanStore(),
                    indexingModule.schemaIndexProviderMap() );


            // Do these assignments last so that we can ensure no cyclical dependencies exist
            this.cacheModule = cacheModule;
            this.indexingModule = indexingModule;
            this.storeLayerModule = storeLayerModule;
            this.transactionLogModule = transactionLogModule;
            this.kernelModule = kernelModule;

            dependencies.satisfyDependency( this );
            satisfyDependencies( neoStoreModule, cacheModule, indexingModule, storeLayerModule, transactionLogModule,
                    kernelModule );
        }
        catch ( Throwable e )
        { // Something unexpected happened during startup
            try
            { // Close the neostore, so that locks are released properly
                neoStoreModule.neoStore().close();
            }
            catch ( Exception closeException )
            {
                msgLog.error( "Couldn't close neostore after startup failure" );
            }
            throw Exceptions.launderedException( e );
        }

        try
        {
            life.start();
        }
        catch ( Throwable e )
        { // Something unexpected happened during startup

            try
            { // Close the neostore, so that locks are released properly
                neoStoreModule.neoStore().close();
            }
            catch ( Exception closeException )
            {
                msgLog.error( "Couldn't close neostore after startup failure" );
            }
            throw Exceptions.launderedException( e );
        }
        /*
         * At this point recovery has completed and the datasource is ready for use. Whatever panic might have
         * happened before has been healed. So we can safely set the kernel health to ok.
         * This right now has any real effect only in the case of internal restarts (for example, after a store copy
         * in the case of HA). Standalone instances will have to be restarted by the user, as is proper for all
         * kernel panics.
         */
        kernelHealth.healed();
    }

    // Startup sequence
    // By doing this sequence of method calls we can ensure that no dependency cycles exist, and get a clearer view
    // of the dependency tree, starting at the bottom
    private void upgradeStore( File store, StoreUpgrader storeMigrationProcess, SchemaIndexProvider indexProvider )
    {
        UpgradableDatabase upgradableDatabase = new UpgradableDatabase( new StoreVersionCheck( fs ) );
        storeMigrationProcess.addParticipant( indexProvider.storeMigrationParticipant( fs, upgradableDatabase ) );
        storeMigrationProcess.migrateIfNeeded( store.getParentFile(), indexProvider, pageCache );
    }

    private NeoStoreModule buildNeoStore( final StoreFactory storeFactory, final LabelTokenHolder
            labelTokens, final RelationshipTypeTokenHolder relationshipTypeTokens,
            final PropertyKeyTokenHolder propertyKeyTokenHolder )
    {
        final NeoStore neoStore = storeFactory.newNeoStore( false );

        life.add( new LifecycleAdapter()
        {
            @Override
            public void start() throws IOException
            {
                if ( startupStatistics.numberOfRecoveredTransactions() > 0 )
                {
                    neoStore.rebuildIdGenerators();
                }
                neoStoreModule.neoStore().makeStoreOk();

                propertyKeyTokenHolder.setInitialTokens(
                        neoStoreModule.neoStore().getPropertyKeyTokenStore().getTokens( Integer.MAX_VALUE ) );
                relationshipTypeTokens.setInitialTokens(
                        neoStoreModule.neoStore().getRelationshipTypeTokenStore().getTokens( Integer.MAX_VALUE ) );
                labelTokens.setInitialTokens( neoStoreModule.neoStore().getLabelTokenStore().getTokens( Integer.MAX_VALUE ) );

                neoStore.rebuildCountStoreIfNeeded(); // TODO: move this to lifecycle
            }
        } );

        return new NeoStoreModule()
        {
            @Override
            public NeoStore neoStore()
            {
                return neoStore;
            }
        };
    }

    private CacheModule buildCaches( final NeoStore neoStore, NodeManager nodeManager,
            LabelTokenHolder labelTokens, RelationshipTypeTokenHolder relationshipTypeTokens,
            PropertyKeyTokenHolder propertyKeyTokenHolder )
    {
        final UpdateableSchemaState updateableSchemaState = new KernelSchemaStateStore( logProvider );

        final SchemaCache schemaCache = new SchemaCache( Collections.<SchemaRule>emptyList() );

        final CacheAccessBackDoor cacheAccess = new BridgingCacheAccess( schemaCache, updateableSchemaState,
                propertyKeyTokenHolder, relationshipTypeTokens, labelTokens );

        life.add( new LifecycleAdapter()
        {
            @Override
            public void start() throws Throwable
            {
                loadSchemaCache();
            }

            @Override
            public void stop() throws Throwable
            {
            }
        } );

        return new CacheModule()
        {
            @Override
            public SchemaCache schemaCache()
            {
                return schemaCache;
            }

            @Override
            public UpdateableSchemaState updateableSchemaState()
            {
                return updateableSchemaState;
            }

            @Override
            public CacheAccessBackDoor cacheAccess()
            {
                return cacheAccess;
            }
        };
    }

    private IndexingModule buildIndexing( Config config, JobScheduler scheduler, SchemaIndexProvider indexProvider,
            LockService lockService, TokenNameLookup tokenNameLookup,
            LogProvider logProvider, IndexingService.Monitor indexingServiceMonitor,
            NeoStore neoStore, UpdateableSchemaState updateableSchemaState )
    {
        final DefaultSchemaIndexProviderMap providerMap = new DefaultSchemaIndexProviderMap( indexProvider );

        final IndexingService indexingService = IndexingService.create(
                new IndexSamplingConfig( config ), scheduler, providerMap,
                new NeoStoreIndexStoreView( lockService, neoStore ), tokenNameLookup, updateableSchemaState,
                toList( new SchemaStorage( neoStore.getSchemaStore() ).allIndexRules() ), logProvider,
                indexingServiceMonitor );
        final IntegrityValidator integrityValidator = new IntegrityValidator( neoStore, indexingService );

        final IndexUpdatesValidator indexUpdatesValidator = dependencies.satisfyDependency(
                new IndexUpdatesValidator( neoStore, new PropertyLoader( neoStore ), indexingService ) );

        // TODO Move to constructor
        final LabelScanStore labelScanStore = dependencyResolver.resolveDependency( LabelScanStoreProvider.class,
                LabelScanStoreProvider.HIGHEST_PRIORITIZED ).getLabelScanStore();

        life.add( indexingService );
        life.add( labelScanStore );

        return new IndexingModule()
        {
            @Override
            public IndexingService indexingService()
            {
                return indexingService;
            }

            @Override
            public IndexUpdatesValidator indexUpdatesValidator()
            {
                return indexUpdatesValidator;
            }

            @Override
            public LabelScanStore labelScanStore()
            {
                return labelScanStore;
            }

            @Override
            public IntegrityValidator integrityValidator()
            {
                return integrityValidator;
            }

            @Override
            public SchemaIndexProviderMap schemaIndexProviderMap()
            {
                return providerMap;
            }
        };
    }

    private StoreLayerModule buildStoreLayer( Config config, final NeoStore neoStore,
            PropertyKeyTokenHolder propertyKeyTokenHolder, LabelTokenHolder labelTokens,
            RelationshipTypeTokenHolder relationshipTypeTokens,
            IndexingService indexingService,
            SchemaCache schemaCache )
    {
        Supplier<NeoStore> neoStoreSupplier = new Supplier<NeoStore>()
        {
            @Override
            public NeoStore get()
            {
                return neoStoreModule.neoStore();
            }
        };

        final StoreReadLayer storeLayer;
        storeLayer = new CacheLayer( new DiskLayer( propertyKeyTokenHolder, labelTokens, relationshipTypeTokens,
                new SchemaStorage( neoStore.getSchemaStore() ), neoStoreSupplier, indexingService ),
                indexingService, schemaCache );

        return new StoreLayerModule()
        {
            @Override
            public StoreReadLayer storeLayer()
            {
                return storeLayer;
            }
        };
    }

    private TransactionLogModule buildTransactionLogs( Config config, LogProvider logProvider,
            LabelScanStore labelScanStore,
            FileSystemAbstraction fileSystemAbstraction,
            NeoStore neoStore, CacheAccessBackDoor cacheAccess,
            IndexingService indexingService,
            Iterable<IndexImplementation> indexProviders )
    {
        File directory = config.get( GraphDatabaseSettings.store_dir );
        TransactionMetadataCache transactionMetadataCache = new TransactionMetadataCache( 1000, 100_000 );
        final PhysicalLogFiles logFiles = new PhysicalLogFiles( directory, PhysicalLogFile.DEFAULT_NAME,
                fileSystemAbstraction );

        IdOrderingQueue legacyIndexTransactionOrdering = new SynchronizedArrayIdOrderingQueue( 20 );
        final TransactionRepresentationStoreApplier storeApplier = dependencies.satisfyDependency(
                new TransactionRepresentationStoreApplier(
                        indexingService, alwaysCreateNewWriter( labelScanStore ), neoStore,
                        cacheAccess, lockService, new LegacyIndexApplierLookup.Direct( legacyIndexProviderLookup ),
                        indexConfigStore, legacyIndexTransactionOrdering ) );

        final PhysicalLogFile logFile = new PhysicalLogFile( fileSystemAbstraction, logFiles,
                config.get( GraphDatabaseSettings.logical_log_rotation_threshold ), neoStore,
                neoStore, physicalLogMonitor, transactionMetadataCache );

        final PhysicalLogFileInformation.LogVersionToTimestamp
                logInformation = new PhysicalLogFileInformation.LogVersionToTimestamp()
        {
            @Override
            public long getTimestampForVersion( long version ) throws IOException
            {
                LogPosition position = new LogPosition( version, LOG_HEADER_SIZE );
                try ( ReadableVersionableLogChannel channel = logFile.getReader( position ) )
                {
                    final LogEntryReader<ReadableVersionableLogChannel> reader =
                            new LogEntryReaderFactory().versionable();
                    LogEntry entry;
                    while ( (entry = reader.readLogEntry( channel )) != null )
                    {
                        if ( entry instanceof LogEntryStart )
                        {
                            return entry.<LogEntryStart>as().getTimeWritten();
                        }
                    }
                }
                return -1;
            }
        };
        final LogFileInformation logFileInformation =
                new PhysicalLogFileInformation( logFiles, transactionMetadataCache, neoStore, logInformation );

        LogPruneStrategy logPruneStrategy = LogPruneStrategyFactory.fromConfigValue( fs, logFileInformation,
                logFiles, neoStore, config.get( config.get( GraphDatabaseFacadeFactory.Configuration.ephemeral) ? GraphDatabaseFacadeFactory.Configuration.ephemeral_keep_logical_logs : GraphDatabaseSettings.keep_logical_logs ) );

        monitors.addMonitorListener( new LogPruning( logPruneStrategy, logProvider ) );

        final LogRotationControl logRotationControl = new LogRotationControl( neoStore, indexingService, labelScanStore,
                indexProviders );

        final LogRotation logRotation = new LogRotationImpl( monitors.newMonitor( LogRotation.Monitor.class ),
                logFile, logRotationControl, kernelHealth, logProvider );

        final LogicalTransactionStore logicalTransactionStore = new PhysicalLogicalTransactionStore( logFile,
                logRotation, transactionMetadataCache, neoStore, legacyIndexTransactionOrdering, kernelHealth );

        life.add( logFile );
        life.add( logicalTransactionStore );

        return new TransactionLogModule()
        {
            @Override
            public TransactionRepresentationStoreApplier storeApplier()
            {
                return storeApplier;
            }

            @Override
            public LogicalTransactionStore logicalTransactionStore()
            {
                return logicalTransactionStore;
            }

            @Override
            public LogFileInformation logFileInformation()
            {
                return logFileInformation;
            }

            @Override
            public PhysicalLogFiles logFiles()
            {
                return logFiles;
            }

            @Override
            public LogFile logFile()
            {
                return logFile;
            }

            @Override
            public LogRotationControl logRotationControl()
            {
                return logRotationControl;
            }

            @Override
            public LogRotation logRotation()
            {
                return logRotation;
            }
        };
    }

    private Provider<LabelScanWriter> alwaysCreateNewWriter( final LabelScanStore labelScanStore )
    {
        return new Provider<LabelScanWriter>()
        {
            @Override
            public LabelScanWriter instance()
            {
                return labelScanStore.newWriter();
            }
        };
    }

    private void buildRecovery( final FileSystemAbstraction fileSystemAbstraction, CacheAccessBackDoor cacheAccess,
            IndexingService indexingService, IndexUpdatesValidator indexUpdatesValidator, LabelScanStore labelScanStore,
            final NeoStore neoStore, RecoveryVisitor.Monitor recoveryVisitorMonitor, Recovery.Monitor recoveryMonitor,
            final PhysicalLogFiles logFiles, final LogRotationControl logRotationControl,
            final StartupStatisticsProvider startupStatistics )
    {
        final RecoveryLabelScanWriterProvider labelScanWriters =
                new RecoveryLabelScanWriterProvider( labelScanStore, 1000 );
        final RecoveryLegacyIndexApplierLookup legacyIndexApplierLookup = new RecoveryLegacyIndexApplierLookup(
                new LegacyIndexApplierLookup.Direct( legacyIndexProviderLookup ), 1000 );
        final TransactionRepresentationStoreApplier storeRecoverer =
                new TransactionRepresentationStoreApplier(
                        indexingService, labelScanWriters, neoStore, cacheAccess, lockService,
                        legacyIndexApplierLookup, indexConfigStore, IdOrderingQueue.BYPASS );

        RecoveryVisitor recoveryVisitor = new RecoveryVisitor( neoStore, storeRecoverer, indexUpdatesValidator,
                recoveryVisitorMonitor );

        LogEntryReader<ReadableVersionableLogChannel> logEntryReader = new LogEntryReaderFactory().versionable();
        final Visitor<LogVersionedStoreChannel,IOException> logFileRecoverer =
                new LogFileRecoverer( logEntryReader, recoveryVisitor );

        Recovery recovery = new Recovery( new Recovery.SPI()
        {
            @Override
            public void forceEverything()
            {
                try
                {
                    labelScanWriters.close();
                    legacyIndexApplierLookup.close();
                }
                catch ( IOException e )
                {
                    throw new UnderlyingStorageException( e );
                }
                logRotationControl.forceEverything();
            }

            @Override
            public long getCurrentLogVersion()
            {
                return neoStore.getCurrentLogVersion();
            }

            @Override
            public Visitor<LogVersionedStoreChannel,IOException> getRecoverer()
            {
                return logFileRecoverer;
            }

            @Override
            public PhysicalLogVersionedStoreChannel getLogFile( long recoveryVersion )
                    throws IOException
            {
                return PhysicalLogFile.openForVersion( logFiles, fileSystemAbstraction,
                        recoveryVersion );
            }
        }, recoveryMonitor );

        life.add( recovery );

        life.add( new LifecycleAdapter()
        {
            @Override
            public void start() throws Throwable
            {
                startupStatistics.setNumberOfRecoveredTransactions( recoveredCount.get() );
                recoveredCount.set( 0 );
            }
        } );
    }

    private KernelModule buildKernel( IntegrityValidator integrityValidator,
            LogicalTransactionStore logicalTransactionStore,
            NeoStore neoStore, TransactionRepresentationStoreApplier storeApplier,
            IndexingService indexingService, IndexUpdatesValidator indexUpdatesValidator, StoreReadLayer storeLayer,
            UpdateableSchemaState updateableSchemaState, LabelScanStore labelScanStore,
            SchemaIndexProviderMap schemaIndexProviderMap )
    {
        final TransactionCommitProcess transactionCommitProcess =
                commitProcessFactory.create( logicalTransactionStore, kernelHealth, neoStore, storeApplier,
                        new NeoStoreInjectedTransactionValidator( integrityValidator ), indexUpdatesValidator,
                        TransactionApplicationMode.INTERNAL, config );

        /*
         * This is used by legacy indexes and constraint indexes whenever a transaction is to be spawned
         * from within an existing transaction. It smells, and we should look over alternatives when time permits.
         */
        Supplier<KernelAPI> kernelProvider = new Supplier<KernelAPI>()
        {
            @Override
            public KernelAPI get()
            {
                return kernelModule.kernelAPI();
            }
        };

        ConstraintIndexCreator constraintIndexCreator =
                new ConstraintIndexCreator( kernelProvider, indexingService );

        LegacyIndexStore legacyIndexStore = new LegacyIndexStore( config, indexConfigStore, kernelProvider,
                legacyIndexProviderLookup );

        LegacyPropertyTrackers legacyPropertyTrackers = new LegacyPropertyTrackers( propertyKeyTokenHolder,
                nodeManager.getNodePropertyTrackers(), nodeManager.getRelationshipPropertyTrackers(), nodeManager );
        final NeoStoreTransactionContextSupplier neoStoreTransactionContextSupplier =
                new NeoStoreTransactionContextSupplier( neoStore );

        StatementOperationParts statementOperations = buildStatementOperations( storeLayer, legacyPropertyTrackers,
                constraintIndexCreator, updateableSchemaState, guard, legacyIndexStore );

        final TransactionHooks hooks = new TransactionHooks();
        final KernelTransactions kernelTransactions =
                life.add( new KernelTransactions( neoStoreTransactionContextSupplier,
                        neoStore, locks, integrityValidator, constraintIndexCreator, indexingService, labelScanStore,
                        statementOperations, updateableSchemaState, schemaWriteGuard, schemaIndexProviderMap,
                        transactionHeaderInformationFactory, storeLayer, transactionCommitProcess,
                        indexConfigStore,
                        legacyIndexProviderLookup, hooks, transactionMonitor, life, tracers ) );

        final Kernel kernel = new Kernel( kernelTransactions, hooks, kernelHealth, transactionMonitor );

        kernel.registerTransactionHook( transactionEventHandlers );

        final NeoStoreFileListing fileListing = new NeoStoreFileListing( storeDir, labelScanStore, indexingService,
                legacyIndexProviderLookup );

        return new KernelModule()
        {
            @Override
            public TransactionCommitProcess transactionCommitProcess()
            {
                return transactionCommitProcess;
            }

            @Override
            public KernelAPI kernelAPI()
            {
                return kernel;
            }

            @Override
            public KernelTransactions kernelTransactions()
            {
                return kernelTransactions;
            }

            @Override
            public NeoStoreFileListing fileListing()
            {
                return fileListing;
            }
        };
    }

    // We do this last to ensure noone is cheating with dependency access
    private void satisfyDependencies( Object... modules )
    {
        for ( Object module : modules )
        {
            for ( Method method : module.getClass().getMethods() )
            {
                if ( !method.getDeclaringClass().equals( Object.class ) )
                {
                    try
                    {
                        dependencies.satisfyDependency( method.invoke( module ) );
                    }
                    catch ( IllegalAccessException | InvocationTargetException e )
                    {
                        throw new RuntimeException( e );
                    }
                }
            }
        }
    }

    // Startup sequence done
    private void loadSchemaCache()
    {
        cacheModule.schemaCache().load( neoStoreModule.neoStore().getSchemaStore().loadAllSchemaRules() );
    }

    public NeoStore getNeoStore()
    {
        return neoStoreModule.neoStore();
    }

    public IndexingService getIndexService()
    {
        return indexingModule.indexingService();
    }

    public SchemaIndexProvider getIndexProvider()
    {
        return indexProvider;
    }

    public LabelScanStore getLabelScanStore()
    {
        return indexingModule.labelScanStore();
    }

    public LockService getLockService()
    {
        return lockService;
    }

    @Override
    public synchronized void stop()
    {
        if ( !life.isRunning() )
        {
            return;
        }

        LogRotationControl logRotationControl = transactionLogModule.logRotationControl();

        // First kindly await all committing transactions to close. Do this without interfering with the
        // log file monitor. Keep in mind that at this point the availability guard is raised and some time spent
        // awaiting active transaction to close, on a more coarse-grained level, so no new transactions
        // should get started. With that said there's actually a race between checking the availability guard
        // in beginTx, incrementing number of open transactions and raising the guard in shutdown, there might
        // be some in flight that will get to commit at some point
        // in the future. Such transactions will fail if they come to commit after our synchronized block below.
        // Here we're zooming in and focusing on getting committed transactions to close.
        logRotationControl.awaitAllTransactionsClosed();
        LogFile logFile = transactionLogModule.logFile();
        synchronized ( logFile )
        {
            // The synchronization in TransactionAppender is intricate. Some incarnations lock logFile,
            // others logFile+writer or logFile THEN writer. In any case if both are locked by a single call
            // stack it's always in the order of logFile THAN writer. Let's do that here as well to be as
            // safe as we can be.
            synchronized ( logFile.getWriter() )
            {
                // Under the guard of the logFile monitor do a second pass of waiting committing transactions
                // to close. This is because there might have been transactions that were in flight and just now
                // want to commit. We will allow committed transactions be properly closed, but no new transactions
                // will be able to start committing at this point.
                logRotationControl.awaitAllTransactionsClosed();

                // Force all pending store changes to disk.
                logRotationControl.forceEverything();

                // We simply increment the version, essentially "rotating" away
                // the current active log file, to avoid having a recovery on
                // next startup. Not necessary, simply speeds up the startup
                // process.
                neoStoreModule.neoStore().incrementAndGetVersion();

                // Shut down all services in here, effectively making the database unusable for anyone who tries.
                life.shutdown();

                // Close the NeoStore
                neoStoreModule.neoStore().close();
                msgLog.info( "NeoStore closed" );
            }
        }
        // After we've released the logFile monitor there might be transactions that wants to commit, but had
        // to wait for the logFile monitor until now. When they finally get it and try to commit they will
        // fail since the logFile no longer works.
    }

    @Override
    public void shutdown()
    { // We do our own internal life management:
        // start() does life.init() and life.start(),
        // stop() does life.stop() and life.shutdown().
    }

    public StoreId getStoreId()
    {
        return getNeoStore().getStoreId();
    }

    public String getStoreDir()
    {
        return storeDir.getPath();
    }

    public long getCreationTime()
    {
        return getNeoStore().getCreationTime();
    }

    public long getRandomIdentifier()
    {
        return getNeoStore().getRandomNumber();
    }

    public long getCurrentLogVersion()
    {
        return getNeoStore().getCurrentLogVersion();
    }

    public boolean isReadOnly()
    {
        return readOnly;
    }

    public KernelAPI getKernel()
    {
        return kernelModule.kernelAPI();
    }

    public ResourceIterator<File> listStoreFiles( boolean includeLogs ) throws IOException
    {
        return kernelModule.fileListing().listStoreFiles( includeLogs );
    }

    public void registerDiagnosticsWith( DiagnosticsManager manager )
    {
        manager.registerAll( Diagnostics.class, this );
    }

    @Override
    public NeoStore get()
    {
        return neoStoreModule.neoStore();
    }

    public StoreReadLayer getStoreLayer()
    {
        return storeLayerModule.storeLayer();
    }

<<<<<<< HEAD
    public void awaitAllTransactionsClosed()
    {
        while ( !neoStoreModule.neoStore().closedTransactionIdIsOnParWithOpenedTransactionId() )
        {
            LockSupport.parkNanos( 1_000_000 ); // 1 ms
        }
=======
    public Cache<NodeImpl> getNodeCache()
    {
        return cacheModule.nodeCache();
    }

    public Cache<RelationshipImpl> getRelationshipCache()
    {
        return cacheModule.relationshipCache();
>>>>>>> a90813f5
    }

    public DependencyResolver getDependencyResolver()
    {
        return dependencies;
    }

    private StatementOperationParts buildStatementOperations(
            StoreReadLayer storeReadLayer, LegacyPropertyTrackers legacyPropertyTrackers,
            ConstraintIndexCreator constraintIndexCreator, UpdateableSchemaState updateableSchemaState,
            Guard guard, LegacyIndexStore legacyIndexStore )
    {
        // The passed in StoreReadLayer is the bottom most layer: Read-access to committed data.
        // To it we add:
        // + Transaction state handling
        StateHandlingStatementOperations stateHandlingContext = new StateHandlingStatementOperations( storeReadLayer,
                legacyPropertyTrackers, constraintIndexCreator,
                legacyIndexStore );
        StatementOperationParts parts = new StatementOperationParts( stateHandlingContext, stateHandlingContext,
                stateHandlingContext, stateHandlingContext, stateHandlingContext, stateHandlingContext,
                new SchemaStateConcern( updateableSchemaState ), null, stateHandlingContext, stateHandlingContext,
                stateHandlingContext );
        // + Constraints
        ConstraintEnforcingEntityOperations constraintEnforcingEntityOperations =
                new ConstraintEnforcingEntityOperations(
                        parts.entityWriteOperations(), parts.entityReadOperations(), parts.schemaReadOperations() );
        // + Data integrity
        DataIntegrityValidatingStatementOperations dataIntegrityContext =
                new DataIntegrityValidatingStatementOperations(
                        parts.keyWriteOperations(), parts.schemaReadOperations(), parts.schemaWriteOperations() );
        parts = parts.override( null, dataIntegrityContext, constraintEnforcingEntityOperations,
                constraintEnforcingEntityOperations, null, dataIntegrityContext, null, null, null, null, null );
        // + Locking
        LockingStatementOperations lockingContext = new LockingStatementOperations( parts.entityReadOperations(),
                parts.entityWriteOperations(), parts.schemaReadOperations(), parts.schemaWriteOperations(),
                parts.schemaStateOperations() );
        parts = parts.override( null, null, null, lockingContext, lockingContext, lockingContext, lockingContext,
                lockingContext, null, null, null );
        // + Guard
        if ( guard != null )
        {
            GuardingStatementOperations guardingOperations = new GuardingStatementOperations(
                    parts.entityWriteOperations(), parts.entityReadOperations(), guard );
            parts = parts.override( null, null, guardingOperations, guardingOperations, null, null, null, null,
                    null, null, null );
        }

        return parts;
    }

    @Override
    public void registerIndexProvider( String name, IndexImplementation index )
    {
        assert !indexProviders.containsKey( name ) : "Index provider '" + name + "' already registered";
        indexProviders.put( name, index );
    }

    @Override
    public boolean unregisterIndexProvider( String name )
    {
        IndexImplementation removed = indexProviders.remove( name );
        return removed != null;
    }

    /**
     * Hook that must be called whenever there is an HA mode switch (eg master/slave switch).
     * This must only be called when the database is otherwise inaccessible.
     */
    public void afterModeSwitch()
    {
        loadSchemaCache();

        // Stop all running transactions and get rid of all pooled transactions, as they will otherwise reference
        // components that have been swapped out during the mode switch.
        kernelModule.kernelTransactions().disposeAll();
    }

    @SuppressWarnings( "deprecation" )
    public static abstract class Configuration
    {
        public static final Setting<String> keep_logical_logs = GraphDatabaseSettings.keep_logical_logs;
        public static final Setting<Boolean> read_only = GraphDatabaseSettings.read_only;
        public static final Setting<File> store_dir = GraphDatabaseFacadeFactory.Configuration.store_dir;
        public static final Setting<File> neo_store = GraphDatabaseFacadeFactory.Configuration.neo_store;
    }
}<|MERGE_RESOLUTION|>--- conflicted
+++ resolved
@@ -1162,25 +1162,6 @@
         return storeLayerModule.storeLayer();
     }
 
-<<<<<<< HEAD
-    public void awaitAllTransactionsClosed()
-    {
-        while ( !neoStoreModule.neoStore().closedTransactionIdIsOnParWithOpenedTransactionId() )
-        {
-            LockSupport.parkNanos( 1_000_000 ); // 1 ms
-        }
-=======
-    public Cache<NodeImpl> getNodeCache()
-    {
-        return cacheModule.nodeCache();
-    }
-
-    public Cache<RelationshipImpl> getRelationshipCache()
-    {
-        return cacheModule.relationshipCache();
->>>>>>> a90813f5
-    }
-
     public DependencyResolver getDependencyResolver()
     {
         return dependencies;
