/**
 * Copyright (c) 2002-2014 "Neo Technology,"
 * Network Engine for Objects in Lund AB [http://neotechnology.com]
 *
 * This file is part of Neo4j.
 *
 * Neo4j is free software: you can redistribute it and/or modify
 * it under the terms of the GNU General Public License as published by
 * the Free Software Foundation, either version 3 of the License, or
 * (at your option) any later version.
 *
 * This program is distributed in the hope that it will be useful,
 * but WITHOUT ANY WARRANTY; without even the implied warranty of
 * MERCHANTABILITY or FITNESS FOR A PARTICULAR PURPOSE.  See the
 * GNU General Public License for more details.
 *
 * You should have received a copy of the GNU General Public License
 * along with this program.  If not, see <http://www.gnu.org/licenses/>.
 */
package org.neo4j.kernel.impl.nioneo.xa;

import java.util.HashMap;
import java.util.Map;

import org.neo4j.helpers.Predicate;
import org.neo4j.helpers.collection.Iterables;

import static org.neo4j.helpers.collection.IteratorUtil.count;

/**
 * Manages changes to records in a transaction. Before/after state is supported as well as
 * deciding when to make a record heavy and when to consider it changed for inclusion in the
 * transaction as a command.
 *
 * @author Mattias Persson
 *
 * @param <KEY>
 * @param <RECORD>
 * @param <ADDITIONAL>
 */
public class RecordChanges<KEY,RECORD,ADDITIONAL> implements RecordAccess<KEY,RECORD,ADDITIONAL>
{
    private final Map<KEY, RecordChange<KEY,RECORD,ADDITIONAL>> recordChanges = new HashMap<>();
    private final Loader<KEY,RECORD,ADDITIONAL> loader;
    private final boolean manageBeforeState;

    public RecordChanges( Loader<KEY,RECORD,ADDITIONAL> loader, boolean manageBeforeState )
    {
        this.loader = loader;
        this.manageBeforeState = manageBeforeState;
    }

    public RecordChange<KEY, RECORD, ADDITIONAL> getIfLoaded( KEY key )
    {
        return recordChanges.get( key );
    }

    @Override
    public RecordChange<KEY, RECORD, ADDITIONAL> getOrLoad( KEY key, ADDITIONAL additionalData )
    {
        RecordChange<KEY, RECORD, ADDITIONAL> result = recordChanges.get( key );
        if ( result == null )
        {
            result = new RecordChange<>( recordChanges, key,
                    loader.load( key, additionalData ), loader, manageBeforeState, false, additionalData );
        }
        return result;
    }

<<<<<<< HEAD
=======
    public void setTo( KEY key, RECORD newRecord, ADDITIONAL additionalData )
    {
        RecordChange<KEY, RECORD, ADDITIONAL> recordChange = new RecordChange<>( recordChanges, key, newRecord, loader,
                manageBeforeState, false, additionalData );
        recordChanges.put( key, recordChange );
        recordChange.forChangingData();
    }

>>>>>>> 77a2cef0
    public int changeSize()
    {
        // TODO optimize?
        return count( changes() );
    }

    @Override
    public void close()
    {
        recordChanges.clear();
    }

    @Override
    public RecordProxy<KEY, RECORD, ADDITIONAL> create( KEY key, ADDITIONAL additionalData )
    {
        if ( recordChanges.containsKey( key ) )
        {
            throw new IllegalStateException( key + " already exists" );
        }

        RECORD record = loader.newUnused( key, additionalData );
        RecordChange<KEY, RECORD, ADDITIONAL> change = new RecordChange<>(
                recordChanges, key, record, loader, manageBeforeState, true, additionalData);
        recordChanges.put( key, change );
        return change;
    }

    public Iterable<RecordChange<KEY,RECORD,ADDITIONAL>> changes()
    {
        return Iterables.filter( new Predicate<RecordChange<KEY,RECORD,ADDITIONAL>>()
        {
            @Override
            public boolean accept( RecordChange<KEY, RECORD, ADDITIONAL> item )
            {
                return item.isChanged();
            }
        }, recordChanges.values() );
    }

    public static class RecordChange<KEY,RECORD,ADDITIONAL> implements RecordProxy<KEY, RECORD, ADDITIONAL>
    {
        private final Map<KEY, RecordChange<KEY, RECORD, ADDITIONAL>> allChanges;
        private final ADDITIONAL additionalData;
        private RECORD before;
        private final RECORD record;
        private final Loader<KEY,RECORD,ADDITIONAL> loader;
        private boolean changed;
        private final boolean created;
        private final KEY key;
        private final boolean manageBeforeState;

        public RecordChange(Map<KEY, RecordChange<KEY, RECORD, ADDITIONAL>> allChanges, KEY key, RECORD record,
                            Loader<KEY, RECORD, ADDITIONAL> loader, boolean manageBeforeState, boolean created, ADDITIONAL additionalData)
        {
            this.allChanges = allChanges;
            this.key = key;
            this.record = record;
            this.loader = loader;
            this.manageBeforeState = manageBeforeState;
            this.created = created;
            this.additionalData = additionalData;
        }

        @Override
        public KEY getKey()
        {
            return key;
        }

        @Override
        public RECORD forChangingLinkage()
        {
            return prepareForChange();
        }

        @Override
        public RECORD forChangingData()
        {
            ensureHeavy();
            return prepareForChange();
        }

        private RECORD prepareForChange()
        {
            ensureHasBeforeRecordImage();
            if ( !this.changed )
            {
                this.allChanges.put( key, this );
                this.changed = true;
            }
            return this.record;
        }

        private void ensureHeavy()
        {
            if ( !created )
            {
                loader.ensureHeavy( record );
                if ( before != null )
                {
                    loader.ensureHeavy( before );
                }
            }
        }

        @Override
        public RECORD forReadingLinkage()
        {
            return this.record;
        }

        @Override
        public RECORD forReadingData()
        {
            ensureHeavy();
            return this.record;
        }

        public boolean isChanged()
        {
            return this.changed;
        }

        @Override
        public RECORD getBefore()
        {
            ensureHasBeforeRecordImage();
            if ( !manageBeforeState )
            {
                throw new UnsupportedOperationException( "This RecordChanges instance doesn't manage before-state" );
            }
            return before;
        }

        @SuppressWarnings( "unchecked" )
        private void ensureHasBeforeRecordImage()
        {
            if ( manageBeforeState && this.before == null )
            {
                this.before = loader.clone( record );
            }
        }

        public boolean isCreated()
        {
            return created;
        }

        @Override
        public ADDITIONAL getAdditionalData()
        {
            return additionalData;
        }
    }
}<|MERGE_RESOLUTION|>--- conflicted
+++ resolved
@@ -19,13 +19,13 @@
  */
 package org.neo4j.kernel.impl.nioneo.xa;
 
+import static org.neo4j.helpers.collection.IteratorUtil.count;
+
 import java.util.HashMap;
 import java.util.Map;
 
 import org.neo4j.helpers.Predicate;
 import org.neo4j.helpers.collection.Iterables;
-
-import static org.neo4j.helpers.collection.IteratorUtil.count;
 
 /**
  * Manages changes to records in a transaction. Before/after state is supported as well as
@@ -67,8 +67,6 @@
         return result;
     }
 
-<<<<<<< HEAD
-=======
     public void setTo( KEY key, RECORD newRecord, ADDITIONAL additionalData )
     {
         RecordChange<KEY, RECORD, ADDITIONAL> recordChange = new RecordChange<>( recordChanges, key, newRecord, loader,
@@ -77,7 +75,6 @@
         recordChange.forChangingData();
     }
 
->>>>>>> 77a2cef0
     public int changeSize()
     {
         // TODO optimize?
