--- conflicted
+++ resolved
@@ -49,12 +49,11 @@
     {
         super( statusCode, message );
     }
-<<<<<<< HEAD
-=======
 
-    protected static String messageWithLabelAndPropertyName( TokenNameLookup tokenNameLookup, String formatString, int labelId, int propertyKeyId )
+    protected static String messageWithLabelAndPropertyName( TokenNameLookup tokenNameLookup, String formatString,
+            int labelId, int propertyKeyId )
     {
-        if( tokenNameLookup != null )
+        if ( tokenNameLookup != null )
         {
             return String.format( formatString,
                     tokenNameLookup.labelGetName( labelId ),
@@ -64,8 +63,7 @@
         {
             return String.format( formatString,
                     "label[" + labelId + "]",
-                    "key[" + propertyKeyId+ "]" );
+                    "key[" + propertyKeyId + "]" );
         }
     }
->>>>>>> 96d8de12
 }