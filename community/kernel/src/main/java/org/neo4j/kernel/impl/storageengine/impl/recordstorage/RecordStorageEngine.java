--- conflicted
+++ resolved
@@ -196,11 +196,7 @@
             NeoStoreIndexStoreView neoStoreIndexStoreView = new NeoStoreIndexStoreView( lockService, neoStores );
             boolean readOnly = config.get( GraphDatabaseSettings.read_only ) && operationalMode == OperationalMode.single;
             monitors.addMonitorListener( new LoggingMonitor( logProvider.getLog( NativeLabelScanStore.class ) ) );
-<<<<<<< HEAD
             labelScanStore = new NativeLabelScanStore( pageCache, databaseLayout, fs, new FullLabelStream( neoStoreIndexStoreView ),
-=======
-            labelScanStore = new NativeLabelScanStore( pageCache, fs, storeDir, new FullLabelStream( neoStoreIndexStoreView ),
->>>>>>> c92f8916
                     readOnly, monitors, recoveryCleanupWorkCollector );
 
             // We need to load the property tokens here, since we need them before we load the indexes.
@@ -341,13 +337,8 @@
 
             // Schema index application
             appliers.add( new IndexBatchTransactionApplier( indexingService, labelScanStoreSync, indexUpdatesSync,
-<<<<<<< HEAD
                     neoStores.getNodeStore(), neoStores.getRelationshipStore(),
-                    indexUpdatesConverter ) );
-=======
-                    neoStores.getNodeStore(),
                     indexUpdatesConverter, indexActivator ) );
->>>>>>> c92f8916
 
             // Explicit index application
             appliers.add(
