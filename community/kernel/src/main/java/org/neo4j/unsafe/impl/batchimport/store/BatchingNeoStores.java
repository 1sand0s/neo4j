--- conflicted
+++ resolved
@@ -191,13 +191,7 @@
     {
         return dbConfig.with( stringMap(
                 dense_node_threshold.name(), valueOf( config.denseNodeThreshold() ),
-<<<<<<< HEAD
-                pagecache_memory.name(), valueOf( config.pageCacheMemory() ),
-                mapped_memory_page_size.name(), valueOf( config.pageSize() ) ) );
-=======
-                pagecache_memory.name(), valueOf( config.pageCacheMemory() ) ),
-                GraphDatabaseSettings.class );
->>>>>>> e76545ea
+                pagecache_memory.name(), valueOf( config.pageCacheMemory() ) ) );
     }
 
     private static PageCache createPageCache( FileSystemAbstraction fileSystem, Config config, LogProvider log,
