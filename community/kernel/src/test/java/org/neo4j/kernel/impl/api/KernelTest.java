/*
 * Copyright (c) 2002-2017 "Neo Technology,"
 * Network Engine for Objects in Lund AB [http://neotechnology.com]
 *
 * This file is part of Neo4j.
 *
 * Neo4j is free software: you can redistribute it and/or modify
 * it under the terms of the GNU General Public License as published by
 * the Free Software Foundation, either version 3 of the License, or
 * (at your option) any later version.
 *
 * This program is distributed in the hope that it will be useful,
 * but WITHOUT ANY WARRANTY; without even the implied warranty of
 * MERCHANTABILITY or FITNESS FOR A PARTICULAR PURPOSE.  See the
 * GNU General Public License for more details.
 *
 * You should have received a copy of the GNU General Public License
 * along with this program.  If not, see <http://www.gnu.org/licenses/>.
 */
package org.neo4j.kernel.impl.api;

import org.junit.Rule;
import org.junit.Test;
import org.junit.rules.RuleChain;
import org.mockito.InOrder;

import java.io.File;
import java.time.Clock;
import java.util.Map;
import java.util.function.Function;

import org.neo4j.graphdb.Transaction;
import org.neo4j.kernel.AvailabilityGuard;
import org.neo4j.kernel.NeoStoreDataSource;
import org.neo4j.kernel.api.KernelAPI;
import org.neo4j.kernel.api.KernelTransaction;
import org.neo4j.kernel.api.Statement;
import org.neo4j.kernel.api.exceptions.InvalidTransactionTypeKernelException;
import org.neo4j.kernel.configuration.Config;
import org.neo4j.kernel.impl.core.ThreadToStatementContextBridge;
import org.neo4j.kernel.impl.factory.CommunityEditionModule;
import org.neo4j.kernel.impl.factory.DatabaseInfo;
import org.neo4j.kernel.impl.factory.EditionModule;
import org.neo4j.kernel.impl.factory.GraphDatabaseFacade;
import org.neo4j.kernel.impl.factory.GraphDatabaseFacadeFactory;
import org.neo4j.kernel.impl.factory.PlatformModule;
import org.neo4j.kernel.impl.transaction.TransactionMonitor;
import org.neo4j.kernel.impl.util.Dependencies;
import org.neo4j.kernel.internal.GraphDatabaseAPI;
import org.neo4j.logging.NullLog;
import org.neo4j.test.ImpermanentGraphDatabase;
import org.neo4j.test.rule.NeoStoreDataSourceRule;
import org.neo4j.test.rule.PageCacheAndDependenciesRule;
import static org.hamcrest.Matchers.containsString;
import static org.junit.Assert.assertThat;
import static org.junit.Assert.fail;
import static org.mockito.Matchers.anyLong;
import static org.mockito.Mockito.inOrder;
import static org.mockito.Mockito.mock;
import static org.mockito.Mockito.spy;
import static org.mockito.Mockito.times;

import static org.neo4j.kernel.api.schema.SchemaDescriptorFactory.forLabel;
import static org.neo4j.kernel.api.security.SecurityContext.AUTH_DISABLED;
import static org.neo4j.kernel.api.KernelTransaction.Type.explicit;

public class KernelTest
{
    private final PageCacheAndDependenciesRule pageCacheRule = new PageCacheAndDependenciesRule();
    private final NeoStoreDataSourceRule neoStoreRule = new NeoStoreDataSourceRule();

    @Rule
    public final RuleChain rules = RuleChain.outerRule( pageCacheRule ).around( neoStoreRule );

    @Test
    public void shouldNotAllowCreationOfConstraintsWhenInHA() throws Exception
    {
        //noinspection deprecation
        GraphDatabaseAPI db = new FakeHaDatabase();
        ThreadToStatementContextBridge stmtBridge =
                db.getDependencyResolver().resolveDependency( ThreadToStatementContextBridge.class );

        try ( Transaction ignored = db.beginTx() )
        {
            Statement statement = stmtBridge.get();

            try
            {
                statement.schemaWriteOperations().uniquePropertyConstraintCreate( forLabel( 1, 1 ) );
                fail( "expected exception here" );
            }
            catch ( InvalidTransactionTypeKernelException e )
            {
                assertThat( e.getMessage(), containsString( "HA" ) );
            }
        }

        db.shutdown();
    }

<<<<<<< HEAD
    @SuppressWarnings( "deprecation" )
=======
    @Test
    public void shouldIncrementTransactionMonitorBeforeCheckingDatabaseAvailability() throws Exception
    {
        // GIVEN
        AvailabilityGuard availabilityGuard = spy( new AvailabilityGuard( Clock.systemUTC(), NullLog.getInstance() ) );
        TransactionMonitor transactionMonitor = mock( TransactionMonitor.class );
        Dependencies dependencies = new Dependencies();
        dependencies.satisfyDependencies( availabilityGuard, transactionMonitor );
        NeoStoreDataSource dataSource = neoStoreRule.getDataSource( pageCacheRule.directory().absolutePath(),
                pageCacheRule.fileSystem(), pageCacheRule.pageCache(), dependencies );
        dataSource.start();
        KernelAPI kernel = dataSource.getKernel();

        // WHEN
        try ( KernelTransaction tx = kernel.newTransaction( explicit, AUTH_DISABLED ) )
        {
            // THEN
            InOrder order = inOrder( transactionMonitor, availabilityGuard );
            order.verify( transactionMonitor, times( 1 ) ).transactionStarted();
            order.verify( availabilityGuard, times( 1 ) ).await( anyLong() );
        }
    }

    @SuppressWarnings("deprecation")
>>>>>>> a9080ec5
    class FakeHaDatabase extends ImpermanentGraphDatabase
    {
        @Override
        protected void create( File storeDir, Map<String, String> params, GraphDatabaseFacadeFactory.Dependencies dependencies )
        {
            Function<PlatformModule,EditionModule> factory =
                    ( platformModule ) -> new CommunityEditionModule( platformModule )
                    {
                        @Override
                        protected SchemaWriteGuard createSchemaWriteGuard()
                        {
                            return () ->
                            {
                                throw new InvalidTransactionTypeKernelException(
                                        "Creation or deletion of constraints is not possible while running in a HA cluster. " +
                                                "In order to do that, please restart in non-HA mode and propagate the database copy" +
                                                "to all slaves" );
                            };
                        }
                    };
            new GraphDatabaseFacadeFactory( DatabaseInfo.COMMUNITY,  factory )
            {
                @Override
                protected PlatformModule createPlatform( File storeDir, Config config,
                        GraphDatabaseFacadeFactory.Dependencies dependencies, GraphDatabaseFacade graphDatabaseFacade )
                {
                    return new ImpermanentPlatformModule( storeDir, config, databaseInfo, dependencies,
                            graphDatabaseFacade );
                }
            }.initFacade( storeDir, params, dependencies, this );
        }
    }
}<|MERGE_RESOLUTION|>--- conflicted
+++ resolved
@@ -98,9 +98,6 @@
         db.shutdown();
     }
 
-<<<<<<< HEAD
-    @SuppressWarnings( "deprecation" )
-=======
     @Test
     public void shouldIncrementTransactionMonitorBeforeCheckingDatabaseAvailability() throws Exception
     {
@@ -124,8 +121,7 @@
         }
     }
 
-    @SuppressWarnings("deprecation")
->>>>>>> a9080ec5
+    @SuppressWarnings( "deprecation" )
     class FakeHaDatabase extends ImpermanentGraphDatabase
     {
         @Override
