--- conflicted
+++ resolved
@@ -18,6 +18,11 @@
  * along with this program.  If not, see <http://www.gnu.org/licenses/>.
  */
 package org.neo4j.kernel.impl.nioneo.xa;
+
+import static java.util.Arrays.asList;
+import static junit.framework.TestCase.assertNull;
+import static org.junit.Assert.assertEquals;
+import static org.neo4j.kernel.impl.nioneo.store.DynamicRecord.dynamicRecord;
 
 import java.io.IOException;
 import java.util.ArrayList;
@@ -26,11 +31,7 @@
 import java.util.Map;
 
 import org.junit.Test;
-
-<<<<<<< HEAD
 import org.neo4j.helpers.collection.MapUtil;
-=======
->>>>>>> 7c0abb29
 import org.neo4j.kernel.api.index.SchemaIndexProvider;
 import org.neo4j.kernel.impl.index.IndexCommand;
 import org.neo4j.kernel.impl.index.IndexCommand.AddNodeCommand;
@@ -55,13 +56,6 @@
 import org.neo4j.kernel.impl.transaction.xaframework.LogEntryWriterv1;
 import org.neo4j.kernel.impl.transaction.xaframework.VersionAwareLogEntryReader;
 
-import static java.util.Arrays.asList;
-
-import static junit.framework.TestCase.assertNull;
-import static org.junit.Assert.assertEquals;
-
-import static org.neo4j.kernel.impl.nioneo.store.DynamicRecord.dynamicRecord;
-
 /**
  * At any point, a power outage may stop us from writing to the log, which means that, at any point, all our commands
  * need to be able to handle the log ending mid-way through reading it.
@@ -232,63 +226,6 @@
             assertEquals( i, channel.getLong() );
             assertEquals( i, channel.getInt() );
         }
-<<<<<<< HEAD
         channel.close();
-=======
-
-        @Override
-        public void force() throws IOException
-        {
-        }
-
-        @Override
-        public long getFileChannelPosition() throws IOException
-        {
-            return this.readIndex;
-        }
-
-        @Override
-        public StoreChannel getFileChannel()
-        {
-            throw new UnsupportedOperationException();
-        }
-
-        @Override
-        public ReadableByteChannel getReadableChannel()
-        {
-            return this;
-        }
-
-        @Override
-        public boolean isOpen()
-        {
-            return true;
-        }
-
-        @Override
-        public void close() throws IOException
-        {
-        }
-
-        @Override
-        public int read( ByteBuffer dst ) throws IOException
-        {
-            if ( readIndex >= writeIndex )
-            {
-                return -1;
-            }
-
-            int actualLengthToRead = Math.min( dst.limit(), writeIndex-readIndex );
-            try
-            {
-                dst.put( bytes, readIndex, actualLengthToRead );
-                return actualLengthToRead;
-            }
-            finally
-            {
-                readIndex += actualLengthToRead;
-            }
-        }
->>>>>>> 7c0abb29
     }
 }