--- conflicted
+++ resolved
@@ -54,11 +54,7 @@
         when( transaction.securityContext() ).thenReturn( AUTH_DISABLED );
 
         KernelStatement statement = new KernelStatement( transaction, null, mock( StorageStatement.class ), null, new CanWrite(),
-<<<<<<< HEAD
-                LockTracer.NONE, mock( StatementOperationParts.class ), new ClockContext() );
-=======
-                LockTracer.NONE, mock( StatementOperationParts.class ), EmptyVersionContextSupplier.EMPTY );
->>>>>>> 546c7446
+                LockTracer.NONE, mock( StatementOperationParts.class ), new ClockContext(), EmptyVersionContextSupplier.EMPTY );
         statement.acquire();
 
         statement.readOperations().nodeExists( 0 );
@@ -71,11 +67,7 @@
         StorageStatement storeStatement = mock( StorageStatement.class );
         KernelStatement statement = new KernelStatement( mock( KernelTransactionImplementation.class ),
                 null, storeStatement, new Procedures(), new CanWrite(), LockTracer.NONE,
-<<<<<<< HEAD
-                mock( StatementOperationParts.class ), new ClockContext() );
-=======
-                mock( StatementOperationParts.class ), EmptyVersionContextSupplier.EMPTY );
->>>>>>> 546c7446
+                mock( StatementOperationParts.class ), new ClockContext(), EmptyVersionContextSupplier.EMPTY );
         statement.acquire();
 
         // when
@@ -102,11 +94,7 @@
         Procedures procedures = mock( Procedures.class );
         KernelStatement statement = new KernelStatement( transaction, txStateHolder,
                 storeStatement, procedures, accessCapability, LockTracer.NONE, mock( StatementOperationParts.class ),
-<<<<<<< HEAD
-                new ClockContext() );
-=======
-                        EmptyVersionContextSupplier.EMPTY );
->>>>>>> 546c7446
+                new ClockContext(), EmptyVersionContextSupplier.EMPTY );
 
         statement.assertOpen();
     }
@@ -127,7 +115,7 @@
 
         KernelStatement statement = new KernelStatement( transaction, txStateHolder,
                 storeStatement, procedures, accessCapability, LockTracer.NONE, mock( StatementOperationParts.class ),
-                new ClockContext() );
+                new ClockContext(), EmptyVersionContextSupplier.EMPTY );
         statement.acquire();
 
         ExecutingQuery query = getQueryWithWaitingTime();
