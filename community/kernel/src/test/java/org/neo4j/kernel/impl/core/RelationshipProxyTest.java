/*
 * Copyright (c) 2002-2016 "Neo Technology,"
 * Network Engine for Objects in Lund AB [http://neotechnology.com]
 *
 * This file is part of Neo4j.
 *
 * Neo4j is free software: you can redistribute it and/or modify
 * it under the terms of the GNU General Public License as published by
 * the Free Software Foundation, either version 3 of the License, or
 * (at your option) any later version.
 *
 * This program is distributed in the hope that it will be useful,
 * but WITHOUT ANY WARRANTY; without even the implied warranty of
 * MERCHANTABILITY or FITNESS FOR A PARTICULAR PURPOSE.  See the
 * GNU General Public License for more details.
 *
 * You should have received a copy of the GNU General Public License
 * along with this program.  If not, see <http://www.gnu.org/licenses/>.
 */
package org.neo4j.kernel.impl.core;

import org.apache.commons.lang3.RandomStringUtils;
import org.apache.commons.lang3.RandomUtils;
import org.junit.Test;
import org.mockito.stubbing.Answer;

import org.neo4j.graphdb.DynamicLabel;
import org.neo4j.graphdb.Label;
import org.neo4j.graphdb.Node;
import org.neo4j.graphdb.PropertyContainer;
import org.neo4j.graphdb.Relationship;
import org.neo4j.graphdb.RelationshipType;
import org.neo4j.graphdb.Transaction;
import org.neo4j.kernel.impl.core.RelationshipProxy.RelationshipActions;

import static org.junit.Assert.assertArrayEquals;
import static org.junit.Assert.assertEquals;
import static org.junit.Assert.assertFalse;
import static org.mockito.Matchers.anyInt;
import static org.mockito.Matchers.anyLong;
import static org.mockito.Mockito.mock;
import static org.mockito.Mockito.when;
import static org.neo4j.graphdb.RelationshipType.withName;

public class RelationshipProxyTest extends PropertyContainerProxyTest
{
    @Override
    protected long createPropertyContainer()
    {
        return db.createNode().createRelationshipTo( db.createNode(), withName( "FOO" ) ).getId();
    }

    @Override
    protected PropertyContainer lookupPropertyContainer( long id )
    {
        return db.getRelationshipById( id );
    }

    @Test
    public void shouldBeAbleToReferToIdsBeyondMaxInt() throws Exception
    {
        // GIVEN
        RelationshipActions actions = mock( RelationshipActions.class );
        when( actions.newNodeProxy( anyLong() ) ).then(
                (Answer<Node>) invocation -> nodeWithId( (Long) invocation.getArguments()[0] ) );
        when( actions.getRelationshipTypeById( anyInt() ) ).then(
                (Answer<RelationshipType>) invocation -> new RelationshipTypeToken( "whatever", (Integer) invocation.getArguments()[0] ) );

        long[] ids = new long[]{
                1437589437,
                2047587483,
                2147496246L,
                2147342921,
                3276473721L,
                4762746373L,
                57587348738L,
                59892898932L
        };
        int[] types = new int[]{
                0,
                10,
                101,
                3024,
                20123,
                45008
        };

        // WHEN/THEN
        for ( int i = 0; i < ids.length - 2; i++ )
        {
            long id = ids[i];
            long nodeId1 = ids[i + 1];
            long nodeId2 = ids[i + 2];
            int type = types[i];
            verifyIds( actions, id, nodeId1, type, nodeId2 );
            verifyIds( actions, id, nodeId2, type, nodeId1 );
        }
    }

    @Test
<<<<<<< HEAD
    public void shouldPrintCypherEsqueRelationshipToString() throws Exception
    {
        // GIVEN
        Node start, end;
        RelationshipType type = RelationshipType.withName( "NICE" );
        Relationship relationship;
        try ( Transaction tx = db.beginTx() )
        {
            // GIVEN
            start = db.createNode();
            end = db.createNode();
            relationship = start.createRelationshipTo( end, type );
            tx.success();

            // WHEN
            String toString = relationship.toString();

            // THEN
            assertEquals( "(" + start.getId() + ")-[" + type + "," + relationship.getId() + "]->(" + end.getId() + ")",
                    toString );
=======
    public void createDropRelationshipLongStringProperty()
    {
        Label markerLabel = DynamicLabel.label( "marker" );
        String testPropertyKey = "testProperty";
        String propertyValue = RandomStringUtils.randomAscii( 255 );

        try ( Transaction tx = db.beginTx() )
        {
            Node start = db.createNode( markerLabel );
            Node end = db.createNode( markerLabel );
            Relationship relationship = start.createRelationshipTo( end, withName( "type" ) );
            relationship.setProperty( testPropertyKey, propertyValue );
            tx.success();
        }

        try ( Transaction tx = db.beginTx() )
        {
            Relationship relationship = db.getRelationshipById( 0 );
            assertEquals( propertyValue, relationship.getProperty( testPropertyKey ) );
            tx.success();
        }

        try ( Transaction tx = db.beginTx() )
        {
            Relationship relationship = db.getRelationshipById( 0 );
            relationship.removeProperty( testPropertyKey );
            tx.success();
        }

        try ( Transaction tx = db.beginTx() )
        {
            Relationship relationship = db.getRelationshipById( 0 );
            assertFalse( relationship.hasProperty( testPropertyKey ) );
            tx.success();
        }
    }

    @Test
    public void createDropRelationshipLongArrayProperty()
    {
        Label markerLabel = DynamicLabel.label( "marker" );
        String testPropertyKey = "testProperty";
        byte[] propertyValue = RandomUtils.nextBytes( 1024 );

        try ( Transaction tx = db.beginTx() )
        {
            Node start = db.createNode( markerLabel );
            Node end = db.createNode( markerLabel );
            Relationship relationship = start.createRelationshipTo( end, withName( "type" ) );
            relationship.setProperty( testPropertyKey, propertyValue );
            tx.success();
        }

        try ( Transaction tx = db.beginTx() )
        {
            Relationship relationship = db.getRelationshipById( 0 );
            assertArrayEquals( propertyValue, (byte[]) relationship.getProperty( testPropertyKey ) );
            tx.success();
        }

        try ( Transaction tx = db.beginTx() )
        {
            Relationship relationship = db.getRelationshipById( 0 );
            relationship.removeProperty( testPropertyKey );
            tx.success();
        }

        try ( Transaction tx = db.beginTx() )
        {
            Relationship relationship = db.getRelationshipById( 0 );
            assertFalse( relationship.hasProperty( testPropertyKey ) );
            tx.success();
>>>>>>> d091dc84
        }
    }

    private void verifyIds( RelationshipActions actions, long relationshipId, long nodeId1, int typeId, long nodeId2 )
    {
        RelationshipProxy proxy = new RelationshipProxy( actions, relationshipId, nodeId1, typeId, nodeId2 );
        assertEquals( relationshipId, proxy.getId() );
        // our mock above is known to return RelationshipTypeToken
        assertEquals( typeId, ((RelationshipTypeToken) proxy.getType()).id() );
        assertEquals( nodeId1, proxy.getStartNode().getId() );
        assertEquals( nodeId2, proxy.getEndNode().getId() );
        assertEquals( nodeId2, proxy.getOtherNode( nodeWithId( nodeId1 ) ).getId() );
        assertEquals( nodeId1, proxy.getOtherNode( nodeWithId( nodeId2 ) ).getId() );
    }

    private Node nodeWithId( long id )
    {
        Node node = mock( Node.class );
        when( node.getId() ).thenReturn( id );
        return node;
    }
}<|MERGE_RESOLUTION|>--- conflicted
+++ resolved
@@ -98,7 +98,6 @@
     }
 
     @Test
-<<<<<<< HEAD
     public void shouldPrintCypherEsqueRelationshipToString() throws Exception
     {
         // GIVEN
@@ -119,7 +118,9 @@
             // THEN
             assertEquals( "(" + start.getId() + ")-[" + type + "," + relationship.getId() + "]->(" + end.getId() + ")",
                     toString );
-=======
+        }
+    }
+
     public void createDropRelationshipLongStringProperty()
     {
         Label markerLabel = DynamicLabel.label( "marker" );
@@ -192,7 +193,6 @@
             Relationship relationship = db.getRelationshipById( 0 );
             assertFalse( relationship.hasProperty( testPropertyKey ) );
             tx.success();
->>>>>>> d091dc84
         }
     }
 
