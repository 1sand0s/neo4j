--- conflicted
+++ resolved
@@ -85,16 +85,8 @@
     private static PopulatorFactory<GenericKey,NativeIndexValue> genericBlockBasedPopulatorFactory()
     {
         return ( pageCache, fs, storeFile, layout, monitor, descriptor ) ->
-<<<<<<< HEAD
-                new GenericBlockBasedIndexPopulator( pageCache, fs, storeFile, layout, monitor, descriptor, spaceFillingCurveSettings, configuration, false );
-=======
-        {
-            IndexDirectoryStructure directoryStructure = SimpleIndexDirectoryStructures.onIndexFile( storeFile );
-            IndexDropAction dropAction = new FileSystemIndexDropAction( fs, directoryStructure );
-            return new GenericBlockBasedIndexPopulator( pageCache, fs, storeFile, layout, monitor, descriptor, spaceFillingCurveSettings,
-                    directoryStructure, configuration, dropAction, false, heapBufferFactory( 10 * 1024 ) );
-        };
->>>>>>> 5af30740
+                new GenericBlockBasedIndexPopulator( pageCache, fs, storeFile, layout, monitor, descriptor, spaceFillingCurveSettings, configuration, false,
+                        heapBufferFactory( 10 * 1024 ) );
     }
 
     @FunctionalInterface
