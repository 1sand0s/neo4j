--- conflicted
+++ resolved
@@ -80,13 +80,8 @@
         lockingOps = new LockingStatementOperations(
                 entityReadOps, entityWriteOps, schemaReadOps, schemaWriteOps, schemaStateOps
         );
-<<<<<<< HEAD
         state.initialize( locks );
         state.acquire();
-
-        when( transaction.shouldBeTerminated() ).thenReturn( false );
-=======
->>>>>>> f81a2ce4
     }
 
     @Test
