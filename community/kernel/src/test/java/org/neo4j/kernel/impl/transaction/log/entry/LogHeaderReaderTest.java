/*
 * Copyright (c) 2002-2016 "Neo Technology,"
 * Network Engine for Objects in Lund AB [http://neotechnology.com]
 *
 * This file is part of Neo4j.
 *
 * Neo4j is free software: you can redistribute it and/or modify
 * it under the terms of the GNU General Public License as published by
 * the Free Software Foundation, either version 3 of the License, or
 * (at your option) any later version.
 *
 * This program is distributed in the hope that it will be useful,
 * but WITHOUT ANY WARRANTY; without even the implied warranty of
 * MERCHANTABILITY or FITNESS FOR A PARTICULAR PURPOSE.  See the
 * GNU General Public License for more details.
 *
 * You should have received a copy of the GNU General Public License
 * along with this program.  If not, see <http://www.gnu.org/licenses/>.
 */
package org.neo4j.kernel.impl.transaction.log.entry;

import java.io.File;
import java.io.IOException;
import java.io.OutputStream;
import java.nio.ByteBuffer;
import java.nio.channels.ReadableByteChannel;

import org.junit.Test;
import org.mockito.invocation.InvocationOnMock;
import org.mockito.stubbing.Answer;

import org.neo4j.io.fs.DefaultFileSystemAbstraction;
import org.neo4j.io.fs.FileSystemAbstraction;
<<<<<<< HEAD
import org.neo4j.kernel.impl.transaction.log.InMemoryClosableChannel;
=======
import org.neo4j.kernel.impl.transaction.log.InMemoryLogChannel;
import org.neo4j.kernel.impl.util.IoPrimitiveUtils;
>>>>>>> 7fc2ed83

import static org.junit.Assert.assertEquals;
import static org.junit.Assert.fail;
import static org.mockito.Mockito.mock;
import static org.mockito.Mockito.when;

import static org.neo4j.kernel.impl.transaction.log.entry.LogHeader.LOG_HEADER_SIZE;
import static org.neo4j.kernel.impl.transaction.log.entry.LogHeaderReader.readLogHeader;
import static org.neo4j.kernel.impl.transaction.log.entry.LogHeaderWriter.encodeLogVersion;
import static org.neo4j.kernel.impl.transaction.log.entry.LogVersions.CURRENT_LOG_VERSION;

public class LogHeaderReaderTest
{
    private final long expectedLogVersion = CURRENT_LOG_VERSION;
    private final long expectedTxId = 42;

    @Test
    public void shouldReadALogHeaderFromALogChannel() throws IOException
    {
        // given
        final InMemoryClosableChannel channel = new InMemoryClosableChannel();

        channel.putLong( encodeLogVersion( expectedLogVersion ) );
        channel.putLong( expectedTxId );

        // when
        final LogHeader result = readLogHeader( channel );

        // then
        assertEquals( new LogHeader( CURRENT_LOG_VERSION, expectedLogVersion, expectedTxId ), result );
    }

    @Test
    public void shouldReadALogHeaderFromAByteChannel() throws IOException
    {
        // given
        final ByteBuffer buffer = ByteBuffer.allocate( LOG_HEADER_SIZE );
        final ReadableByteChannel channel = mock( ReadableByteChannel.class );

        when( channel.read( buffer ) ).thenAnswer( new Answer<Integer>()
        {
            @Override
            public Integer answer( InvocationOnMock invocation ) throws Throwable
            {
                buffer.putLong( encodeLogVersion( expectedLogVersion ) );
                buffer.putLong( expectedTxId );
                return 8 + 8;
            }
        } );

        // when
        final LogHeader result = readLogHeader( buffer, channel, true );

        // then
        assertEquals( new LogHeader( CURRENT_LOG_VERSION, expectedLogVersion, expectedTxId ), result );
    }

    @Test
    public void shouldFailWhenUnableToReadALogHeaderFromAChannel() throws IOException
    {
        // given
        final ByteBuffer buffer = ByteBuffer.allocate( LOG_HEADER_SIZE );
        final ReadableByteChannel channel = mock( ReadableByteChannel.class );

        when( channel.read( buffer ) ).thenReturn( 1 );

        try
        {
            // when
            readLogHeader( buffer, channel, true );
            fail( "should have thrown" );
        }
        catch ( IOException ex )
        {
            // then
            assertEquals( "Unable to read log version and last committed tx", ex.getMessage() );
        }
    }

    @Test
    public void shouldReadALogHeaderFromAFile() throws IOException
    {
        // given
        final FileSystemAbstraction fs = new DefaultFileSystemAbstraction();
        final File file = File.createTempFile( "ReadLogHeader", getClass().getSimpleName() );

        final ByteBuffer buffer = ByteBuffer.allocate( LOG_HEADER_SIZE );
        buffer.putLong( encodeLogVersion( expectedLogVersion ) );
        buffer.putLong( expectedTxId );

        try ( OutputStream stream = fs.openAsOutputStream( file, false ) )
        {
            stream.write( buffer.array() );
        }

        // when
        final LogHeader result = readLogHeader( fs, file );

        // then
        assertEquals( new LogHeader( CURRENT_LOG_VERSION, expectedLogVersion, expectedTxId ), result );

    }

    @Test
    public void shouldFailWhenUnableToReadALogHeaderFromAFile() throws IOException
    {
        // given
        final FileSystemAbstraction fs = new DefaultFileSystemAbstraction();
        final File file = File.createTempFile( "ReadLogHeaderFail", getClass().getSimpleName() );
        try
        {
            // when
            readLogHeader( fs, file );
            fail( "should have thrown" );
        }
        catch ( IOException ex )
        {
            // then
            assertEquals( "Unable to read log version and last committed tx", ex.getMessage() );
        }
    }

    @Test
    public void shouldReadALongString() throws IOException
    {
        // given

        // build a string longer than 32k
        int stringSize = 32 * 1024 + 1;
        StringBuilder sb = new StringBuilder(  );
        for ( int i = 0; i < stringSize; i++) {
            sb.append("x");
        }
        String lengthyString = sb.toString();

        // we need 3 more bytes for writing the string length
        final InMemoryLogChannel channel = new InMemoryLogChannel(stringSize + 3);

        IoPrimitiveUtils.write3bLengthAndString( channel, lengthyString);

        // when
        String stringFromChannel = IoPrimitiveUtils.read3bLengthAndString( channel );

        // then
        assertEquals( lengthyString, stringFromChannel );
    }
}<|MERGE_RESOLUTION|>--- conflicted
+++ resolved
@@ -31,12 +31,8 @@
 
 import org.neo4j.io.fs.DefaultFileSystemAbstraction;
 import org.neo4j.io.fs.FileSystemAbstraction;
-<<<<<<< HEAD
 import org.neo4j.kernel.impl.transaction.log.InMemoryClosableChannel;
-=======
-import org.neo4j.kernel.impl.transaction.log.InMemoryLogChannel;
 import org.neo4j.kernel.impl.util.IoPrimitiveUtils;
->>>>>>> 7fc2ed83
 
 import static org.junit.Assert.assertEquals;
 import static org.junit.Assert.fail;
@@ -166,16 +162,17 @@
 
         // build a string longer than 32k
         int stringSize = 32 * 1024 + 1;
-        StringBuilder sb = new StringBuilder(  );
-        for ( int i = 0; i < stringSize; i++) {
-            sb.append("x");
+        StringBuilder sb = new StringBuilder();
+        for ( int i = 0; i < stringSize; i++ )
+        {
+            sb.append( "x" );
         }
         String lengthyString = sb.toString();
 
         // we need 3 more bytes for writing the string length
-        final InMemoryLogChannel channel = new InMemoryLogChannel(stringSize + 3);
+        InMemoryClosableChannel channel = new InMemoryClosableChannel( stringSize + 3 );
 
-        IoPrimitiveUtils.write3bLengthAndString( channel, lengthyString);
+        IoPrimitiveUtils.write3bLengthAndString( channel, lengthyString );
 
         // when
         String stringFromChannel = IoPrimitiveUtils.read3bLengthAndString( channel );
