/**
 * Copyright (c) 2002-2013 "Neo Technology,"
 * Network Engine for Objects in Lund AB [http://neotechnology.com]
 *
 * This file is part of Neo4j.
 *
 * Neo4j is free software: you can redistribute it and/or modify
 * it under the terms of the GNU General Public License as published by
 * the Free Software Foundation, either version 3 of the License, or
 * (at your option) any later version.
 *
 * This program is distributed in the hope that it will be useful,
 * but WITHOUT ANY WARRANTY; without even the implied warranty of
 * MERCHANTABILITY or FITNESS FOR A PARTICULAR PURPOSE.  See the
 * GNU General Public License for more details.
 *
 * You should have received a copy of the GNU General Public License
 * along with this program.  If not, see <http://www.gnu.org/licenses/>.
 */
package org.neo4j.test.impl;

import static java.lang.Math.max;
import static java.lang.Math.min;
import static java.util.Arrays.asList;
import static org.neo4j.helpers.collection.IteratorUtil.loop;

import java.io.File;
import java.io.FileNotFoundException;
import java.io.IOException;
import java.io.InputStream;
import java.io.InputStreamReader;
import java.io.OutputStream;
import java.io.OutputStreamWriter;
import java.io.Reader;
import java.io.Writer;
import java.lang.ref.Reference;
import java.lang.ref.SoftReference;
import java.lang.ref.WeakReference;
import java.nio.ByteBuffer;
import java.nio.MappedByteBuffer;
import java.nio.channels.FileChannel;
import java.nio.channels.ReadableByteChannel;
import java.nio.channels.WritableByteChannel;
import java.util.ArrayList;
import java.util.Collection;
import java.util.HashMap;
import java.util.Iterator;
import java.util.LinkedList;
import java.util.List;
import java.util.Map;
import java.util.Queue;
import java.util.concurrent.ConcurrentLinkedQueue;
import java.util.concurrent.atomic.AtomicReferenceArray;

import org.neo4j.helpers.collection.PrefetchingIterator;
import org.neo4j.kernel.impl.nioneo.store.FileLock;
import org.neo4j.kernel.impl.nioneo.store.FileSystemAbstraction;
import org.neo4j.kernel.lifecycle.LifecycleAdapter;

public class EphemeralFileSystemAbstraction extends LifecycleAdapter implements FileSystemAbstraction
{
    private final Map<File, EphemeralFileData> files;
    
    public EphemeralFileSystemAbstraction()
    {
        files = new HashMap<File, EphemeralFileData>();
    }
    
    private EphemeralFileSystemAbstraction( Map<File, EphemeralFileData> files )
    {
        this.files = files;
    }
<<<<<<< HEAD
    
=======

>>>>>>> a00502b5
    @Override
    public void shutdown()
    {
        for ( EphemeralFileData file : files.values() )
            free( file );
        files.clear();
    }

    @Override
    protected void finalize() throws Throwable
    {
        shutdown();
        super.finalize();
    }

    public void assertNoOpenFiles() throws Exception
    {
        List<FileStillOpenException> open = new ArrayList<FileStillOpenException>();
        for ( EphemeralFileData file : files.values() )
        {
            for ( EphemeralFileChannel channel : loop( file.getOpenChannels() ) )
            {
                open.add( channel.openedAt );
            }
        }
        MultipleExceptionsStrategy.assertEmptyExceptions( open );
    }

    @SuppressWarnings( "serial" )
    private static class FileStillOpenException extends Exception
    {
        FileStillOpenException( String filename )
        {
            super( "File still open: [" + filename + "]" );
        }
    }

    private void free(EphemeralFileData file)
    {
        if (file != null) file.fileAsBuffer.free();
    }

    @Override
    public synchronized FileChannel open( File fileName, String mode ) throws IOException
    {
        EphemeralFileData data = files.get( fileName );
        return data != null ? new EphemeralFileChannel( data, new FileStillOpenException( fileName.getPath() ) ) : create( fileName );
    }
    
    @Override
    public OutputStream openAsOutputStream( File fileName, boolean append ) throws IOException
    {
        return new ChannelOutputStream( open( fileName, "rw" ), append );
    }
    
    @Override
    public InputStream openAsInputStream( File fileName ) throws IOException
    {
        return new ChannelInputStream( open( fileName, "r" ) );
    }
    
    @Override
    public Reader openAsReader( File fileName, String encoding ) throws IOException
    {
        return new InputStreamReader( openAsInputStream( fileName ), encoding );
    }
    
    @Override
    public Writer openAsWriter( File fileName, String encoding, boolean append ) throws IOException
    {
        return new OutputStreamWriter( openAsOutputStream( fileName, append ), encoding );
    }
    
    @Override
    public FileLock tryLock(File fileName, FileChannel channel) throws IOException
    {
        if ( channel instanceof EphemeralFileChannel )
        {
            EphemeralFileChannel efc = (EphemeralFileChannel) channel;
            final java.nio.channels.FileLock lock = efc.tryLock();
            return new FileLock()
            {
                @Override
                public void release() throws IOException
                {
                    lock.release();
                }
            };
        }
        System.err.println("WARNING: locking non-ephemeral FileChannel[" + channel + "] through EphemeralFileSystem, for: " + fileName);
        return FileLock.getOsSpecificFileLock(fileName, channel);
    }

    @Override
    public synchronized FileChannel create(File fileName) throws IOException
    {
        EphemeralFileData data = new EphemeralFileData();
        free(files.put(fileName, data));
        return new EphemeralFileChannel( data, new FileStillOpenException( fileName.getPath() ) );
    }

    @Override
    public long getFileSize(File fileName)
    {
        EphemeralFileData file = files.get(fileName);
        return file == null ? 0 : file.size();
    }

    @Override
    public boolean fileExists(File fileName)
    {
        return files.containsKey(fileName);
    }
    
    @Override
    public boolean mkdir( File fileName )
    {
        return true;
    }
    
    @Override
    public boolean mkdirs( File fileName )
    {
        return true;
    }

    @Override
    public boolean deleteFile(File fileName)
    {
        EphemeralFileData removed = files.remove( fileName );
        free( removed );
        return removed != null;
    }
    
    @Override
    public void deleteRecursively( File directory ) throws IOException
    {
        List<String> directoryPathItems = splitPath( directory );
        for ( Map.Entry<File, EphemeralFileData> file : files.entrySet() )
        {
            File fileName = file.getKey();
            List<String> fileNamePathItems = splitPath( fileName );
            if ( directoryMatches( directoryPathItems, fileNamePathItems ) )
                deleteFile( fileName );
        }
    }

    @Override
    public boolean renameFile(File from, File to) throws IOException
    {
        if (!files.containsKey( from )) throw new IOException("'" + from + "' doesn't exist");
        if (files.containsKey(to)) throw new IOException("'" + to + "' already exists");
        files.put(to, files.remove(from));
        return true;
    }

    @Override
    public void autoCreatePath( File path )
    {
        // no op, all paths exist
    }
    
    @Override
    public File[] listFiles( File directory )
    {
        if ( files.containsKey( directory ) )
            // This means that you're trying to list files on a file, not a directory.
            return null;
        
        List<String> directoryPathItems = splitPath( directory );
        List<File> found = new ArrayList<File>();
        for ( Map.Entry<File, EphemeralFileData> file : files.entrySet() )
        {
            File fileName = file.getKey();
            List<String> fileNamePathItems = splitPath( fileName );
            if ( directoryMatches( directoryPathItems, fileNamePathItems ) )
                found.add( constructPath( fileNamePathItems, directoryPathItems.size()+1 ) );
        }
        return found.toArray( new File[found.size()] );
    }
    
    @Override
    public boolean isDirectory( File file )
    {
        // Just a guess though. If it's in the file list then it's a file, otherwise it might be a directory.
        return !files.containsKey( file );
    }

    private File constructPath( List<String> pathItems, int count )
    {
        File file = null;
        for ( String pathItem : pathItems.subList( 0, count ) )
            file = file == null ? new File( pathItem ) : new File( file, pathItem );
        return file;
    }

    private boolean directoryMatches( List<String> directoryPathItems, List<String> fileNamePathItems )
    {
        return fileNamePathItems.size() > directoryPathItems.size() ?
                fileNamePathItems.subList( 0, directoryPathItems.size() ).equals( directoryPathItems ) : false;
    }

    private List<String> splitPath( File path )
    {
        return asList( path.getPath().replaceAll( "\\\\", "/" ).split( "/" ) );
    }
    
    @Override
    public void moveToDirectory( File file, File toDirectory ) throws IOException
    {
        EphemeralFileData fileToMove = files.remove( file );
        if ( fileToMove == null )
            throw new FileNotFoundException( file.getPath() );
        files.put( new File( toDirectory, file.getName() ), fileToMove );
    }
    
    @Override
    public void copyFile( File from, File to ) throws IOException
    {
        EphemeralFileData data = files.get( from );
        if ( data == null )
            throw new FileNotFoundException( "File " + from + " not found" );
        copyFile( from, this, to, newCopyBuffer() );
    }
    
    @Override
    public void copyRecursively( File fromDirectory, File toDirectory ) throws IOException
    {
        copyRecursivelyFromOtherFs( fromDirectory, this, toDirectory, newCopyBuffer() );
    }

    private static class EphemeralFileChannel extends FileChannel
    {
        final FileStillOpenException openedAt;
        private final EphemeralFileData data;
        long position = 0;

        EphemeralFileChannel( EphemeralFileData data, FileStillOpenException opened )
        {
            this.data = data;
            this.openedAt = opened;
            data.open( this );
        }

        @Override
        public int read( ByteBuffer dst )
        {
            return data.read( this, dst );
        }

        @Override
        public long read( ByteBuffer[] dsts, int offset, int length )
        {
            throw new UnsupportedOperationException();
        }

        @Override
        public int write( ByteBuffer src ) throws IOException
        {
            return data.write( this, src );
        }

        @Override
        public long write( ByteBuffer[] srcs, int offset, int length )
        {
            throw new UnsupportedOperationException();
        }

        @Override
        public long position() throws IOException
        {
            return position;
        }

        @Override
        public FileChannel position( long newPosition ) throws IOException
        {
            this.position = newPosition;
            return this;
        }

        @Override
        public long size() throws IOException
        {
            return data.size();
        }

        @Override
        public FileChannel truncate( long size ) throws IOException
        {
            data.truncate( size );
            return this;
        }

        @Override
        public void force(boolean metaData)
        {
            // NO-OP
        }

        @Override
        public long transferTo(long position, long count, WritableByteChannel target)
        {
            throw new UnsupportedOperationException();
        }

        @Override
        public long transferFrom( ReadableByteChannel src, long position, long count ) throws IOException
        {
            long previousPos = position();
            position( position );
            try
            {
                long transferred = 0;
                ByteBuffer intermediary = ByteBuffer.allocateDirect( 8096 );
                while ( transferred < count )
                {
                    intermediary.clear();
                    intermediary.limit( (int) min( intermediary.capacity(), count-transferred ) );
                    int read = src.read( intermediary );
                    if ( read == -1 )
                        break;
                    transferred += read;
                    intermediary.flip();
                }
                return transferred;
            }
            finally
            {
                position( previousPos );
            }
        }

        @Override
        public int read( ByteBuffer dst, long position ) throws IOException
        {
            long prev = this.position;
            this.position = position;
            try
            {
                return data.read( this, dst );
            }
            finally
            {
                this.position = prev;
            }
        }

        @Override
        public int write( ByteBuffer src, long position ) throws IOException
        {
            long prev = this.position;
            this.position = position;
            try
            {
                return data.write( this, src );
            }
            finally
            {
                this.position = prev;
            }
        }

        @Override
        public MappedByteBuffer map(MapMode mode, long position, long size) throws IOException
        {
            throw new IOException("Not supported");
        }

        @Override
        public java.nio.channels.FileLock lock( long position, long size, boolean shared ) throws IOException
        {
            if ( !data.lock() ) return null;
            return new EphemeralFileLock( this, data );
        }

        @Override
        public java.nio.channels.FileLock tryLock( long position, long size, boolean shared ) throws IOException
        {
            if ( !data.lock() ) throw new IOException( "Locked" );
            return new EphemeralFileLock( this, data );
        }

        @Override
        protected void implCloseChannel() throws IOException
        {
            data.close( this );
        }
    }

    private static class EphemeralFileData
    {
        private final DynamicByteBuffer fileAsBuffer;
        private final byte[] scratchPad = new byte[1024];
        private final Collection<WeakReference<EphemeralFileChannel>> channels = new LinkedList<WeakReference<EphemeralFileChannel>>();
        private int size;
        private int locked;
        
        public EphemeralFileData()
        {
            this( new DynamicByteBuffer() );
        }
        
        private EphemeralFileData( DynamicByteBuffer data )
        {
            this.fileAsBuffer = data;
        }

        int read( EphemeralFileChannel fc, ByteBuffer dst )
        {
            int wanted = dst.limit();
            int available = min(wanted, (int) (size - fc.position));
            if ( available == 0 ) return -1; // EOF
            int pending = available;
            // Read up until our internal size
            while (pending > 0)
            {
                int howMuchToReadThisTime = min(pending, scratchPad.length);
                fileAsBuffer.get((int)fc.position, scratchPad, 0, howMuchToReadThisTime);
                fc.position += howMuchToReadThisTime;
                dst.put(scratchPad, 0, howMuchToReadThisTime);
                pending -= howMuchToReadThisTime;
            }
            return available; // return how much data was read
        }

        @Override
        public EphemeralFileData clone()
        {
            EphemeralFileData copy = new EphemeralFileData( fileAsBuffer.clone() );
            copy.size = size;
            return copy;
        }

        void open( EphemeralFileChannel channel )
        {
            channels.add( new WeakReference<EphemeralFileChannel>( channel ) );
        }

        void close( EphemeralFileChannel channel )
        {
            locked = 0; // Regular file systems seems to release all file locks when closed...
            for ( Iterator<EphemeralFileChannel> iter = getOpenChannels(); iter.hasNext(); )
            {
                if ( iter.next() == channel )
                {
                    iter.remove();
                }
            }
        }

        Iterator<EphemeralFileChannel> getOpenChannels()
        {
            final Iterator<WeakReference<EphemeralFileChannel>> refs = channels.iterator();
            return new PrefetchingIterator<EphemeralFileChannel>()
            {
                @Override
                protected EphemeralFileChannel fetchNextOrNull()
                {
                    while ( refs.hasNext() )
                    {
                        EphemeralFileChannel channel = refs.next().get();
                        if ( channel != null ) return channel;
                        refs.remove();
                    }
                    return null;
                }

                @Override
                public void remove()
                {
                    refs.remove();
                }
            };
        }

        int write( EphemeralFileChannel fc, ByteBuffer src )
        {
            int wanted = src.limit();
            int pending = wanted;
            while ( pending > 0 )
            {
                int howMuchToWriteThisTime = min( pending, scratchPad.length );
                src.get( scratchPad, 0, howMuchToWriteThisTime );
                fileAsBuffer.put( (int) fc.position, scratchPad, 0, howMuchToWriteThisTime );
                fc.position += howMuchToWriteThisTime;
                pending -= howMuchToWriteThisTime;
            }

            // If we just made a jump in the file fill the rest of the gap with zeros
            int newSize = max( size, (int) fc.position );
            int intermediaryBytes = newSize-wanted-size;
            if ( intermediaryBytes > 0 )
            {
                fileAsBuffer.fillWithZeros( size, intermediaryBytes );
                fileAsBuffer.buf.position( size );
            }

            size = newSize;
            return wanted;
        }

        long size()
        {
            return size;
        }

        void truncate( long newSize )
        {
            this.size = (int) newSize;
        }

        boolean lock()
        {
            return locked == 0;
        }
    }

    private static class EphemeralFileLock extends java.nio.channels.FileLock
    {
        private EphemeralFileData file;

        EphemeralFileLock(EphemeralFileChannel channel, EphemeralFileData file)
        {
            super(channel, 0, Long.MAX_VALUE, false);
            this.file = file;
            file.locked++;
        }

        @Override
        public boolean isValid()
        {
            return file != null;
        }

        @Override
        public void release() throws IOException
        {
            if (file == null || file.locked == 0) return;
            file.locked--;
            file = null;
        }
    }

    /**
     * Dynamically expanding ByteBuffer substitute/wrapper. This will allocate ByteBuffers on the go
     * so that we don't have to allocate too big of a buffer up-front.
     */
    private static class DynamicByteBuffer
    {
        private static final int[] SIZES;

        /**
         * Holds a set of pools of unused BytBuffers, where pools are implemented by {@link Queue}s.
         * Each pool contains only {@link ByteBuffer} of the same size. This way, we have pools for
         * different sized {@link ByteBuffer}, and can pick an available byte buffer that suits what
         * we want to store quickly.
         */
        private static volatile AtomicReferenceArray<Queue<Reference<ByteBuffer>>> POOLS;
        private static final byte[] zeroBuffer = new byte[1024];

        @Override
        public DynamicByteBuffer clone()
        {
            return new DynamicByteBuffer( buf );
        }

        static
        {
            int K = 1024;
            SIZES = new int[] { 64 * K, 128 * K, 256 * K, 512 * K, 1024 * K };

            POOLS = new AtomicReferenceArray<Queue<Reference<ByteBuffer>>>( SIZES.length );
            for ( int sizeIndex = 0; sizeIndex < SIZES.length; sizeIndex++ )
                POOLS.set( sizeIndex, new ConcurrentLinkedQueue<Reference<ByteBuffer>>() );
        }

        private ByteBuffer buf;

        public DynamicByteBuffer()
        {
            buf = allocate( 0 );
        }

        private DynamicByteBuffer( ByteBuffer toClone )
        {
            int sizeIndex = sizeIndexFor( toClone.capacity() );
            buf = allocate( sizeIndex );
            copyByteBufferContents( toClone, buf );
        }

        private void copyByteBufferContents( ByteBuffer from, ByteBuffer to )
        {
            int positionBefore = from.position();
            int limitBefore = from.limit();
            byte[] scratchPad = new byte[8096];
            try
            {
                from.position( 0 );
                while ( from.remaining() > 0 )
                {
                    int bytes = Math.min( scratchPad.length, from.remaining() );
                    from.get( scratchPad, 0, bytes );
                    to.put( scratchPad, 0, bytes );
                }
            }
            finally
            {
                from.limit( limitBefore );
                from.position( positionBefore );
                to.limit( limitBefore );
                to.position( 0 );
            }
        }

        /**
         * Tries to allocate a buffer of at least the specified size.
         * If no free buffers are available of the available capacity, we
         * check for buffers up to two sizes larger. If still no buffers
         * are found we allocate a new buffer of the specified size.
         */
        private ByteBuffer allocate( int sizeIndex )
        {
            for (int enlargement = 0; enlargement < 2; enlargement++) {
                AtomicReferenceArray<Queue<Reference<ByteBuffer>>> pools = POOLS;
                if (sizeIndex + enlargement < pools.length()) {
                    Queue<Reference<ByteBuffer>> queue = pools.get( sizeIndex+enlargement );
                    if ( queue != null )
                    {
                        for (;;)
                        {
                            Reference<ByteBuffer> ref = queue.poll();
                            if ( ref == null ) break;
                            ByteBuffer buffer = ref.get();
                            if ( buffer != null ) return buffer;
                        }
                    }
                }
            }
            return ByteBuffer.allocateDirect( ( sizeIndex < SIZES.length ) ? SIZES[sizeIndex]
                    : ( ( sizeIndex - SIZES.length + 1 ) * SIZES[SIZES.length - 1] ) );
        }

        void free()
        {
            try
            {
                clear();
                int sizeIndex = buf.capacity() / SIZES[SIZES.length - 1];
                if (sizeIndex == 0) for ( ; sizeIndex < SIZES.length; sizeIndex++ )
                {
                    if (buf.capacity() == SIZES[sizeIndex]) break;
                }
                else
                {
                    sizeIndex += SIZES.length - 1;
                }
                AtomicReferenceArray<Queue<Reference<ByteBuffer>>> pools = POOLS;
                // Use soft references to the buffers to allow the GC to reclaim
                // unused buffers if memory gets scarce.
                SoftReference<ByteBuffer> ref = new SoftReference<ByteBuffer>( buf );

                // Put our buffer into a pool, create a pool for the buffer size if one does not exist
                ( sizeIndex < pools.length() ? pools.get( sizeIndex ) : getOrCreatePoolForSize( sizeIndex ) ).add( ref );
            }
            finally
            {
                buf = null;
            }
        }

        private static synchronized Queue<Reference<ByteBuffer>> getOrCreatePoolForSize( int sizeIndex )
        {
            AtomicReferenceArray<Queue<Reference<ByteBuffer>>> pools = POOLS;
            if ( sizeIndex >= pools.length() )
            {
                int newSize = pools.length();
                while ( sizeIndex >= newSize )
                    newSize <<= 1;
                AtomicReferenceArray<Queue<Reference<ByteBuffer>>> newPool = new AtomicReferenceArray<Queue<Reference<ByteBuffer>>>(
                        newSize );
                for ( int i = 0; i < pools.length(); i++ )
                    newPool.set( i, pools.get( i ) );
                for ( int i = pools.length(); i < newPool.length(); i++ )
                    newPool.set( i, new ConcurrentLinkedQueue<Reference<ByteBuffer>>() );
                POOLS = pools = newPool;
            }
            return pools.get( sizeIndex );
        }

        void put( int pos, byte[] bytes, int offset, int length )
        {
            verifySize( pos+length );
            try
            {
                buf.position( pos );
            }
            catch ( IllegalArgumentException e )
            {
                throw new IllegalArgumentException( buf + ", " + pos, e );
            }
            buf.put( bytes, offset, length );
        }

        void get( int pos, byte[] scratchPad, int i, int howMuchToReadThisTime )
        {
            buf.position( pos );
            buf.get( scratchPad, i, howMuchToReadThisTime );
        }

        void fillWithZeros( int pos, int bytes )
        {
            buf.position( pos );
            while ( bytes > 0 )
            {
                int howMuchToReadThisTime = min( bytes, zeroBuffer.length );
                buf.put( zeroBuffer, 0, howMuchToReadThisTime );
                bytes -= howMuchToReadThisTime;
            }
        }

        /**
         * Checks if more space needs to be allocated.
         */
        private void verifySize( int totalAmount )
        {
            if ( buf.capacity() >= totalAmount )
            {
                return;
            }

            // Double size each time, but after 1M only increase by 1M at a time, until required amount is reached.
            int newSize = buf.capacity();
            int sizeIndex = sizeIndexFor( newSize );
            for ( ; newSize < totalAmount; newSize += Math.min( newSize, 1024 * 1024 ), sizeIndex++ );
            int oldPosition = this.buf.position();
            ByteBuffer buf = allocate( sizeIndex );
            this.buf.position( 0 );
            buf.put( this.buf );
            this.buf = buf;
            this.buf.position( oldPosition );
        }
        
        private static int sizeIndexFor( int capacity )
        {
            // Double size each time, but after 1M only increase by 1M at a time, until required amount is reached.
            int sizeIndex = capacity / SIZES[SIZES.length - 1];
            if (sizeIndex == 0) for ( ; sizeIndex < SIZES.length; sizeIndex++ )
            {
                if ( capacity == SIZES[sizeIndex] )
                    break;
            }
            else
            {
                sizeIndex += SIZES.length - 1;
            }
            return sizeIndex;
        }

        public void clear()
        {
            this.buf.clear();
        }
    }
    
    public EphemeralFileSystemAbstraction snapshot()
    {
        Map<File, EphemeralFileData> copiedFiles = new HashMap<File, EphemeralFileData>();
        for ( Map.Entry<File, EphemeralFileData> file : files.entrySet() )
        {
            copiedFiles.put( file.getKey(), file.getValue().clone() );
        }
        return new EphemeralFileSystemAbstraction( copiedFiles );
    }

    public void copyRecursivelyFromOtherFs( File from, FileSystemAbstraction fromFs, File to ) throws IOException
    {
        copyRecursivelyFromOtherFs( from, fromFs, to, newCopyBuffer() );
    }

    private ByteBuffer newCopyBuffer()
    {
        return ByteBuffer.allocate( 1024*1024 );
    }

    private void copyRecursivelyFromOtherFs( File from, FileSystemAbstraction fromFs, File to, ByteBuffer buffer )
            throws IOException
    {
        this.mkdirs( to );
        for ( File fromFile : fromFs.listFiles( from ) )
        {
            File toFile = new File( to, fromFile.getName() );
            if ( fromFs.isDirectory( fromFile ) )
                copyRecursivelyFromOtherFs( fromFile, fromFs, toFile );
            else
                copyFile( fromFile, fromFs, toFile, buffer );
        }
    }

    private void copyFile( File from, FileSystemAbstraction fromFs, File to, ByteBuffer buffer ) throws IOException
    {
        FileChannel source = fromFs.open( from, "r" );
        FileChannel sink = this.open( to, "rw" );
        try
        {
            int available = 0;
            while ( (available = (int) (source.size() - source.position())) > 0 )
            {
                buffer.clear();
                buffer.limit( min( available, buffer.capacity() ) );
                source.read( buffer );
                buffer.flip();
                sink.write( buffer );
            }
        }
        finally
        {
            if ( source != null )
                source.close();
            if ( sink != null )
                sink.close();
        }
    }
}<|MERGE_RESOLUTION|>--- conflicted
+++ resolved
@@ -70,11 +70,7 @@
     {
         this.files = files;
     }
-<<<<<<< HEAD
-    
-=======
-
->>>>>>> a00502b5
+
     @Override
     public void shutdown()
     {
