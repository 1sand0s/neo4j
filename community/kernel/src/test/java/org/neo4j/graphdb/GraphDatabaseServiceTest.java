--- conflicted
+++ resolved
@@ -246,11 +246,7 @@
             }
         }
 
-<<<<<<< HEAD
-        assertThat( result.get(), CoreMatchers.instanceOf( DatabaseShutdownException.class ) );
-=======
         assertThat( result.get(), instanceOf( DatabaseShutdownException.class ) );
->>>>>>> a858fc29
     }
 
     @Test
