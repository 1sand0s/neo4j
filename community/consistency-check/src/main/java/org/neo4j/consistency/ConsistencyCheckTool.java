/*
 * Copyright (c) 2002-2018 "Neo4j,"
 * Neo4j Sweden AB [http://neo4j.com]
 *
 * This file is part of Neo4j.
 *
 * Neo4j is free software: you can redistribute it and/or modify
 * it under the terms of the GNU General Public License as published by
 * the Free Software Foundation, either version 3 of the License, or
 * (at your option) any later version.
 *
 * This program is distributed in the hope that it will be useful,
 * but WITHOUT ANY WARRANTY; without even the implied warranty of
 * MERCHANTABILITY or FITNESS FOR A PARTICULAR PURPOSE.  See the
 * GNU General Public License for more details.
 *
 * You should have received a copy of the GNU General Public License
 * along with this program.  If not, see <http://www.gnu.org/licenses/>.
 */
package org.neo4j.consistency;

import java.io.File;
import java.io.IOException;
import java.io.PrintStream;
import java.time.ZoneId;
import java.util.List;

import org.neo4j.consistency.checking.full.ConsistencyCheckIncompleteException;
import org.neo4j.consistency.checking.full.ConsistencyFlags;
import org.neo4j.graphdb.factory.GraphDatabaseSettings;
import org.neo4j.helpers.Args;
<<<<<<< HEAD
import org.neo4j.helpers.collection.MapUtil;
=======
import org.neo4j.helpers.Strings;
>>>>>>> abb95b4e
import org.neo4j.helpers.progress.ProgressMonitorFactory;
import org.neo4j.io.fs.DefaultFileSystemAbstraction;
import org.neo4j.io.fs.FileSystemAbstraction;
import org.neo4j.io.layout.DatabaseLayout;
import org.neo4j.kernel.configuration.Config;
import org.neo4j.logging.FormattedLogProvider;
import org.neo4j.logging.LogProvider;

import static java.lang.String.format;
import static org.neo4j.helpers.Args.jarUsage;
import static org.neo4j.helpers.Strings.joinAsLines;
import static org.neo4j.helpers.collection.MapUtil.stringMap;
import static org.neo4j.kernel.recovery.Recovery.isRecoveryRequired;

public class ConsistencyCheckTool
{
    private static final String CONFIG = "config";
    private static final String VERBOSE = "v";

    public static void main( String[] args )
    {
        try
        {
            System.err.println("WARNING: ConsistencyCheckTool is deprecated and support for it will be" +
                    "removed in a future version of Neo4j. Please use neo4j-admin check-consistency.");
            runConsistencyCheckTool( args, System.out, System.err );
        }
        catch ( ToolFailureException e )
        {
            e.exitTool();
        }
    }

    public static ConsistencyCheckService.Result runConsistencyCheckTool( String[] args, PrintStream outStream,
                                                                          PrintStream errStream )
            throws ToolFailureException
    {
        FileSystemAbstraction fileSystem = new DefaultFileSystemAbstraction();
        try
        {
            ConsistencyCheckTool tool =
                    new ConsistencyCheckTool( new ConsistencyCheckService(), fileSystem, outStream, errStream );
            return tool.run( args );
        }
        finally
        {
            try
            {
                fileSystem.close();
            }
            catch ( IOException e )
            {
                System.err.print( "Failure during file system shutdown." );
            }
        }
    }

    private final ConsistencyCheckService consistencyCheckService;
    private final PrintStream systemOut;
    private final PrintStream systemError;
    private final FileSystemAbstraction fs;

    ConsistencyCheckTool( ConsistencyCheckService consistencyCheckService, FileSystemAbstraction fs,
            PrintStream systemOut, PrintStream systemError )
    {
        this.consistencyCheckService = consistencyCheckService;
        this.fs = fs;
        this.systemOut = systemOut;
        this.systemError = systemError;
    }

    ConsistencyCheckService.Result run( String... args ) throws ToolFailureException
    {
        Args arguments = Args.withFlags( VERBOSE ).parse( args );

        File storeDir = determineStoreDirectory( arguments );
        Config tuningConfiguration = readConfiguration( arguments );
        boolean verbose = isVerbose( arguments );

        DatabaseLayout databaseLayout = DatabaseLayout.of( storeDir );
        checkDbState( databaseLayout, tuningConfiguration );

        ZoneId logTimeZone = tuningConfiguration.get( GraphDatabaseSettings.db_timezone ).getZoneId();
        LogProvider logProvider = FormattedLogProvider.withZoneId( logTimeZone ).toOutputStream( systemOut );
        try
        {
            return consistencyCheckService.runFullConsistencyCheck( databaseLayout, tuningConfiguration,
                    ProgressMonitorFactory.textual( systemError ), logProvider, fs, verbose,
                    new ConsistencyFlags( tuningConfiguration ) );
        }
        catch ( ConsistencyCheckIncompleteException e )
        {
            throw new ToolFailureException( "Check aborted due to exception", e );
        }
    }

    private static boolean isVerbose( Args arguments )
    {
        return arguments.getBoolean( VERBOSE, false, true );
    }

    private void checkDbState( DatabaseLayout databaseLayout, Config additionalConfiguration ) throws ToolFailureException
    {
        if ( checkRecoveryState( databaseLayout, additionalConfiguration ) )
        {
            throw new ToolFailureException( joinAsLines( "Active logical log detected, this might be a source of inconsistencies.",
                    "Please recover database before running the consistency check.",
                    "To perform recovery please start database and perform clean shutdown." ) );
        }
    }

    private boolean checkRecoveryState( DatabaseLayout databaseLayout, Config additionalConfiguration )
    {
        try
        {
            return isRecoveryRequired( databaseLayout, additionalConfiguration );
        }
        catch ( Exception e )
        {
            systemError.printf( "Failure when checking for recovery state: '%s', continuing as normal.%n", e );
            return false;
        }
    }

    private File determineStoreDirectory( Args arguments ) throws ToolFailureException
    {
        List<String> unprefixedArguments = arguments.orphans();
        if ( unprefixedArguments.size() != 1 )
        {
            throw new ToolFailureException( usage() );
        }
        File storeDir = new File( unprefixedArguments.get( 0 ) );
        if ( !storeDir.isDirectory() )
        {
            throw new ToolFailureException( format( "'%s' is not a directory", storeDir ) + usage() );
        }
        return storeDir;
    }

    private static Config readConfiguration( Args arguments ) throws ToolFailureException
    {
        String configFilePath = arguments.get( CONFIG, null );
        if ( configFilePath != null )
        {
            File configFile = new File( configFilePath );
            try
            {
                return Config.fromFile( configFile ).build();
            }
            catch ( Exception e )
            {
<<<<<<< HEAD
                throw new ToolFailureException( format( "Could not read configuration file [%s]", configFilePath ), e );
=======
                throw new ToolFailureException( String.format( "Could not read configuration file [%s]", configFilePath ), e );
>>>>>>> abb95b4e
            }
        }
        return Config.defaults();
    }

    private String usage()
    {
        return joinAsLines(
                jarUsage( getClass(), " [-config <neo4j.conf>] [-v] <storedir>" ),
                "WHERE:   -config <filename>  Is the location of an optional properties file",
                "                             containing tuning parameters for the consistency check.",
                "         -v                  Produce execution output.",
                "         <storedir>          Is the path to the store to check."
        );
    }

    public static class ToolFailureException extends Exception
    {
        ToolFailureException( String message )
        {
            super( message );
        }

        ToolFailureException( String message, Throwable cause )
        {
            super( message, cause );
        }

        public void exitTool()
        {
            printErrorMessage();
            exit();
        }

        public void printErrorMessage()
        {
            System.err.println( getMessage() );
            if ( getCause() != null )
            {
                getCause().printStackTrace( System.err );
            }
        }
    }

    private static void exit()
    {
        System.exit( 1 );
    }
}<|MERGE_RESOLUTION|>--- conflicted
+++ resolved
@@ -29,11 +29,6 @@
 import org.neo4j.consistency.checking.full.ConsistencyFlags;
 import org.neo4j.graphdb.factory.GraphDatabaseSettings;
 import org.neo4j.helpers.Args;
-<<<<<<< HEAD
-import org.neo4j.helpers.collection.MapUtil;
-=======
-import org.neo4j.helpers.Strings;
->>>>>>> abb95b4e
 import org.neo4j.helpers.progress.ProgressMonitorFactory;
 import org.neo4j.io.fs.DefaultFileSystemAbstraction;
 import org.neo4j.io.fs.FileSystemAbstraction;
@@ -185,11 +180,7 @@
             }
             catch ( Exception e )
             {
-<<<<<<< HEAD
                 throw new ToolFailureException( format( "Could not read configuration file [%s]", configFilePath ), e );
-=======
-                throw new ToolFailureException( String.format( "Could not read configuration file [%s]", configFilePath ), e );
->>>>>>> abb95b4e
             }
         }
         return Config.defaults();
