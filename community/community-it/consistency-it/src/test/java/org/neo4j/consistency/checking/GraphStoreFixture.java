/*
 * Copyright (c) 2002-2019 "Neo4j,"
 * Neo4j Sweden AB [http://neo4j.com]
 *
 * This file is part of Neo4j.
 *
 * Neo4j is free software: you can redistribute it and/or modify
 * it under the terms of the GNU General Public License as published by
 * the Free Software Foundation, either version 3 of the License, or
 * (at your option) any later version.
 *
 * This program is distributed in the hope that it will be useful,
 * but WITHOUT ANY WARRANTY; without even the implied warranty of
 * MERCHANTABILITY or FITNESS FOR A PARTICULAR PURPOSE.  See the
 * GNU General Public License for more details.
 *
 * You should have received a copy of the GNU General Public License
 * along with this program.  If not, see <http://www.gnu.org/licenses/>.
 */
package org.neo4j.consistency.checking;

import org.apache.commons.lang3.mutable.MutableInt;
import org.junit.rules.TestRule;
import org.junit.runner.Description;
import org.junit.runners.model.Statement;

import java.io.File;
import java.io.IOException;
import java.io.UncheckedIOException;
import java.nio.charset.StandardCharsets;
import java.util.concurrent.atomic.AtomicInteger;

import org.neo4j.common.DependencyResolver;
import org.neo4j.configuration.Config;
import org.neo4j.configuration.GraphDatabaseSettings;
import org.neo4j.consistency.statistics.AccessStatistics;
import org.neo4j.consistency.statistics.AccessStatsKeepingStoreAccess;
import org.neo4j.consistency.statistics.DefaultCounts;
import org.neo4j.consistency.statistics.Statistics;
import org.neo4j.consistency.statistics.VerboseStatistics;
import org.neo4j.consistency.store.DirectStoreAccess;
import org.neo4j.dbms.api.DatabaseManagementService;
import org.neo4j.dbms.api.DatabaseManagementServiceBuilder;
import org.neo4j.exceptions.KernelException;
import org.neo4j.graphdb.GraphDatabaseService;
import org.neo4j.index.internal.gbptree.RecoveryCleanupWorkCollector;
import org.neo4j.internal.id.DefaultIdGeneratorFactory;
import org.neo4j.internal.index.label.LabelScanStore;
import org.neo4j.internal.index.label.NativeLabelScanStore;
import org.neo4j.internal.recordstorage.RecordStorageEngine;
import org.neo4j.internal.recordstorage.RecordStorageReader;
import org.neo4j.internal.schema.SchemaRule;
import org.neo4j.io.fs.DefaultFileSystemAbstraction;
import org.neo4j.io.layout.DatabaseLayout;
import org.neo4j.io.pagecache.PageCache;
import org.neo4j.io.pagecache.tracing.cursor.context.EmptyVersionContextSupplier;
import org.neo4j.kernel.extension.DatabaseExtensions;
import org.neo4j.kernel.impl.api.TransactionRepresentationCommitProcess;
import org.neo4j.kernel.impl.api.TransactionToApply;
import org.neo4j.kernel.impl.api.index.IndexProviderMap;
import org.neo4j.kernel.impl.api.index.IndexStoreView;
import org.neo4j.kernel.impl.api.scan.FullLabelStream;
import org.neo4j.kernel.impl.factory.DatabaseInfo;
import org.neo4j.kernel.impl.store.NeoStores;
import org.neo4j.kernel.impl.store.NodeLabelsField;
import org.neo4j.kernel.impl.store.NodeStore;
import org.neo4j.kernel.impl.store.StoreAccess;
import org.neo4j.kernel.impl.store.StoreFactory;
import org.neo4j.kernel.impl.store.TokenStore;
import org.neo4j.kernel.impl.store.counts.CountsTracker;
import org.neo4j.kernel.impl.store.record.NeoStoreRecord;
import org.neo4j.kernel.impl.store.record.NodeRecord;
import org.neo4j.kernel.impl.store.record.PropertyRecord;
import org.neo4j.kernel.impl.store.record.RelationshipGroupRecord;
import org.neo4j.kernel.impl.store.record.RelationshipRecord;
import org.neo4j.kernel.impl.store.record.SchemaRecord;
import org.neo4j.kernel.impl.transaction.TransactionRepresentation;
import org.neo4j.kernel.impl.transaction.log.TransactionAppender;
import org.neo4j.kernel.impl.transaction.state.DefaultIndexProviderMap;
import org.neo4j.kernel.impl.transaction.state.storeview.NeoStoreIndexStoreView;
import org.neo4j.kernel.impl.transaction.tracing.CommitEvent;
import org.neo4j.kernel.internal.GraphDatabaseAPI;
import org.neo4j.kernel.lifecycle.LifeSupport;
import org.neo4j.lock.LockService;
import org.neo4j.logging.LogProvider;
import org.neo4j.logging.NullLog;
import org.neo4j.logging.NullLogProvider;
import org.neo4j.logging.internal.LogService;
import org.neo4j.logging.internal.SimpleLogService;
import org.neo4j.monitoring.Monitors;
import org.neo4j.storageengine.api.EntityUpdates;
import org.neo4j.storageengine.api.StorageEngine;
import org.neo4j.storageengine.api.StorageNodeCursor;
import org.neo4j.storageengine.api.StoragePropertyCursor;
import org.neo4j.storageengine.api.StorageReader;
import org.neo4j.storageengine.api.TransactionApplicationMode;
import org.neo4j.storageengine.api.TransactionIdStore;
import org.neo4j.test.TestDatabaseManagementServiceBuilder;
import org.neo4j.test.rule.ConfigurablePageCacheRule;
import org.neo4j.test.rule.TestDirectory;
import org.neo4j.token.DelegatingTokenHolder;
import org.neo4j.token.ReadOnlyTokenCreator;
import org.neo4j.token.TokenCreator;
import org.neo4j.token.TokenHolders;
import org.neo4j.token.api.NamedToken;
import org.neo4j.token.api.TokenHolder;

import static java.lang.System.currentTimeMillis;
import static org.neo4j.configuration.GraphDatabaseSettings.DEFAULT_DATABASE_NAME;
import static org.neo4j.consistency.ConsistencyCheckService.defaultConsistencyCheckThreadsNumber;
import static org.neo4j.consistency.internal.SchemaIndexExtensionLoader.instantiateExtensions;
import static org.neo4j.internal.kernel.api.TokenRead.ANY_LABEL;
import static org.neo4j.internal.recordstorage.StoreTokens.allReadableTokens;

public abstract class GraphStoreFixture extends ConfigurablePageCacheRule implements TestRule
{
    private DirectStoreAccess directStoreAccess;
    private Statistics statistics;
    private final boolean keepStatistics;
    private NeoStores neoStore;
    private StorageReader storeReader;
    private TestDirectory directory;
    private long schemaId;
    private long nodeId;
    private int labelId;
    private long nodeLabelsId;
    private long relId;
    private long relGroupId;
    private int propId;
    private long stringPropId;
    private long arrayPropId;
    private int relTypeId;
    private int propKeyId;
    private DefaultFileSystemAbstraction fileSystem;
    private final LifeSupport storeLife = new LifeSupport();
    private final LifeSupport fixtureLife = new LifeSupport();

    /**
     * Record format used to generate initial database.
     */
    private String formatName;
    private LabelScanStore labelScanStore;

    private GraphStoreFixture( boolean keepStatistics, String formatName )
    {
        this.keepStatistics = keepStatistics;
        this.formatName = formatName;
    }

    protected GraphStoreFixture( String formatName )
    {
        this( false, formatName );
    }

    @Override
    protected void after( boolean success )
    {
        storeLife.shutdown();
        fixtureLife.shutdown();
        super.after( success );
        if ( fileSystem != null )
        {
            try
            {
                fileSystem.close();
            }
            catch ( IOException e )
            {
                throw new AssertionError( "Failed to stop file system after test", e );
            }
        }
    }

    public void apply( Transaction transaction ) throws KernelException
    {
        applyTransaction( transaction );
    }

    public DirectStoreAccess directStoreAccess()
    {
        if ( directStoreAccess == null )
        {
            fileSystem = new DefaultFileSystemAbstraction();
            PageCache pageCache = getPageCache( fileSystem );
            LogProvider logProvider = NullLogProvider.getInstance();
            Config config = Config.defaults();
            DefaultIdGeneratorFactory idGeneratorFactory = new DefaultIdGeneratorFactory( fileSystem );
            StoreFactory storeFactory = new StoreFactory(
                    directory.databaseLayout(), config, idGeneratorFactory, pageCache, fileSystem, logProvider );
            neoStore = storeFactory.openAllNeoStores();
            StoreAccess nativeStores;
            if ( keepStatistics )
            {
                AccessStatistics accessStatistics = new AccessStatistics();
                statistics = new VerboseStatistics( accessStatistics,
                        new DefaultCounts( defaultConsistencyCheckThreadsNumber() ), NullLog.getInstance() );
                nativeStores = new AccessStatsKeepingStoreAccess( neoStore, accessStatistics );
            }
            else
            {
                statistics = Statistics.NONE;
                nativeStores = new StoreAccess( neoStore );
            }
            nativeStores.initialize();
            fixtureLife.start();
            storeLife.start();

            CountsTracker counts = new CountsTracker( logProvider, fileSystem, pageCache, config, databaseLayout(), EmptyVersionContextSupplier.EMPTY );
            storeLife.add( counts );

            IndexStoreView indexStoreView = new NeoStoreIndexStoreView( LockService.NO_LOCK_SERVICE,
                    () -> new RecordStorageReader( nativeStores.getRawNeoStores() ) );

            Monitors monitors = new Monitors();
<<<<<<< HEAD
            labelScanStore = startLabelScanStore( pageCache, indexStoreView, monitors );
            IndexProviderMap indexes = createIndexes( pageCache, config, logProvider, monitors);
            directStoreAccess = new DirectStoreAccess( nativeStores, labelScanStore, indexes, counts );
            storeReader = new RecordStorageReader( neoStore );
=======
            LabelScanStore labelScanStore = startLabelScanStore( pageCache, indexStoreView, monitors );
            IndexProviderMap indexes = createIndexes( pageCache, fileSystem, directory.databaseDir(), config, scheduler, logProvider, monitors);
            TokenHolders tokenHolders = new TokenHolders(
                    new DelegatingTokenHolder( new ReadOnlyTokenCreator(), TokenHolder.TYPE_PROPERTY_KEY ),
                    new DelegatingTokenHolder( new ReadOnlyTokenCreator(), TokenHolder.TYPE_LABEL ),
                    new DelegatingTokenHolder( new ReadOnlyTokenCreator(), TokenHolder.TYPE_RELATIONSHIP_TYPE ) );
            tokenHolders.propertyKeyTokens().setInitialTokens( neoStore.getPropertyKeyTokenStore().getTokens() );
            tokenHolders.labelTokens().setInitialTokens( neoStore.getLabelTokenStore().getTokens() );
            tokenHolders.relationshipTypeTokens().setInitialTokens( neoStore.getRelationshipTypeTokenStore().getTokens() );
            directStoreAccess = new DirectStoreAccess( nativeStores, labelScanStore, indexes, tokenHolders );
>>>>>>> 65890c64
        }
        return directStoreAccess;
    }

    private LabelScanStore startLabelScanStore( PageCache pageCache, IndexStoreView indexStoreView, Monitors monitors )
    {
        NativeLabelScanStore labelScanStore =
                new NativeLabelScanStore( pageCache, databaseLayout(), fileSystem, new FullLabelStream( indexStoreView ), false, monitors,
                        RecoveryCleanupWorkCollector.immediate() );
        try
        {
            labelScanStore.init();
            labelScanStore.start();
        }
        catch ( IOException e )
        {
            throw new UncheckedIOException( e );
        }
        return labelScanStore;
    }

    private IndexProviderMap createIndexes( PageCache pageCache, Config config, LogProvider logProvider, Monitors monitors )
    {
        LogService logService = new SimpleLogService( logProvider, logProvider );
        TokenHolders tokenHolders = new TokenHolders(
                new DelegatingTokenHolder( new ReadOnlyTokenCreator(), TokenHolder.TYPE_PROPERTY_KEY ),
                new DelegatingTokenHolder( new ReadOnlyTokenCreator(), TokenHolder.TYPE_LABEL ),
                new DelegatingTokenHolder( new ReadOnlyTokenCreator(), TokenHolder.TYPE_RELATIONSHIP_TYPE ) );
        DatabaseExtensions extensions = fixtureLife.add( instantiateExtensions( databaseLayout(), fileSystem, config, logService,
                pageCache, jobScheduler, RecoveryCleanupWorkCollector.ignore(), DatabaseInfo.COMMUNITY, monitors, tokenHolders ) );
        return fixtureLife.add( new DefaultIndexProviderMap( extensions, config ) );
    }

    public DatabaseLayout databaseLayout()
    {
        return directory.databaseLayout();
    }

    public Statistics getAccessStatistics()
    {
        return statistics;
    }

    public EntityUpdates nodeAsUpdates( long nodeId )
    {
        try ( StorageNodeCursor nodeCursor = storeReader.allocateNodeCursor();
              StoragePropertyCursor propertyCursor = storeReader.allocatePropertyCursor() )
        {
            nodeCursor.single( nodeId );
            long[] labels;
            if ( !nodeCursor.next() || !nodeCursor.hasProperties() || (labels = nodeCursor.labels()).length == 0 )
            {
                return null;
            }
            nodeCursor.properties( propertyCursor );
            EntityUpdates.Builder update = EntityUpdates.forEntity( nodeId, true ).withTokens( labels );
            while ( propertyCursor.next() )
            {
                update.added( propertyCursor.propertyKey(), propertyCursor.propertyValue() );
            }
            return update.build();
        }
    }

    interface TokenChange
    {
        int createToken( String name, boolean internal, TransactionDataBuilder tx, IdGenerator next );
    }

    public TokenHolders writableTokenHolders()
    {
        TokenHolder propertyKeyTokens = new DelegatingTokenHolder( buildTokenCreator( ( name, internal, tx, next ) ->
        {
            int id = next.propertyKey();
            tx.propertyKey( id, name, internal );
            return id;
        } ), TokenHolder.TYPE_PROPERTY_KEY );
        TokenHolder labelTokens = new DelegatingTokenHolder( buildTokenCreator( ( name, internal, tx, next ) ->
        {
            int id = next.label();
            tx.nodeLabel( id, name, internal );
            return id;
        } ), TokenHolder.TYPE_LABEL );
        TokenHolder relationshipTypeTokens = new DelegatingTokenHolder( buildTokenCreator( ( name, internal, tx, next ) ->
        {
            int id = next.relationshipType();
            tx.relationshipType( id, name, internal );
            return id;
        } ), TokenHolder.TYPE_RELATIONSHIP_TYPE );
        TokenHolders tokenHolders = new TokenHolders( propertyKeyTokens, labelTokens, relationshipTypeTokens );
        tokenHolders.setInitialTokens( allReadableTokens( directStoreAccess().nativeStores().getRawNeoStores() ) );
        return tokenHolders;
    }

    private TokenCreator buildTokenCreator( TokenChange propChange )
    {
        return ( name, internal ) ->
        {
            MutableInt keyId = new MutableInt();
            applyTransaction( new Transaction()
            {
                @Override
                protected void transactionData( TransactionDataBuilder tx, IdGenerator next )
                {
                    keyId.setValue( propChange.createToken( name, internal, tx, next ) );
                }
            } );
            return keyId.intValue();
        };
    }

    public abstract static class Transaction
    {
        final long startTimestamp = currentTimeMillis();

        protected abstract void transactionData( TransactionDataBuilder tx, IdGenerator next ) throws KernelException;

        public TransactionRepresentation representation( IdGenerator idGenerator, int masterId, int authorId,
                                                         long lastCommittedTx, NeoStores neoStores ) throws KernelException
        {
            TransactionWriter writer = new TransactionWriter( neoStores );
            transactionData( new TransactionDataBuilder( writer, neoStores, idGenerator ), idGenerator );
            idGenerator.updateCorrespondingIdGenerators( neoStores );
            return writer.representation( new byte[0], masterId, authorId, startTimestamp, lastCommittedTx,
                   currentTimeMillis() );
        }
    }

    public IdGenerator idGenerator()
    {
        return new IdGenerator();
    }

    public class IdGenerator
    {
        public long schema()
        {
            return schemaId++;
        }

        public long node()
        {
            return nodeId++;
        }

        public int label()
        {
            return labelId++;
        }

        public long nodeLabel()
        {
            return nodeLabelsId++;
        }

        public long relationship()
        {
            return relId++;
        }

        public long relationshipGroup()
        {
            return relGroupId++;
        }

        public long property()
        {
            return propId++;
        }

        public long stringProperty()
        {
            return stringPropId++;
        }

        public long arrayProperty()
        {
            return arrayPropId++;
        }

        public int relationshipType()
        {
            return relTypeId++;
        }

        public int propertyKey()
        {
            return propKeyId++;
        }

        void updateCorrespondingIdGenerators( NeoStores neoStores )
        {
            neoStores.getNodeStore().setHighestPossibleIdInUse( nodeId );
            neoStores.getRelationshipStore().setHighestPossibleIdInUse( relId );
            neoStores.getRelationshipGroupStore().setHighestPossibleIdInUse( relGroupId );
        }
    }

    public static final class TransactionDataBuilder
    {
        private final TransactionWriter writer;
        private final NodeStore nodes;
        private final TokenHolders tokenHolders;
        private final AtomicInteger propKeyDynIds = new AtomicInteger( 1 );
        private final AtomicInteger labelDynIds = new AtomicInteger( 1 );
        private final AtomicInteger relTypeDynIds = new AtomicInteger( 1 );

        TransactionDataBuilder( TransactionWriter writer, NeoStores neoStores, IdGenerator next )
        {
            this.writer = writer;
            this.nodes = neoStores.getNodeStore();

            TokenHolder propTokens = new DelegatingTokenHolder( ( name, internal ) ->
            {
                int id = next.propertyKey();
                writer.propertyKey( id, name, internal, dynIds( 0, propKeyDynIds, name ) );
                return id;
            }, TokenHolder.TYPE_PROPERTY_KEY );

            TokenHolder labelTokens = new DelegatingTokenHolder( ( name, internal ) ->
            {
                int id = next.label();
                writer.label( id, name, internal, dynIds( 0, labelDynIds, name ) );
                return id;
            }, TokenHolder.TYPE_LABEL );

            TokenHolder relTypeTokens = new DelegatingTokenHolder( ( name, internal ) ->
            {
                int id = next.relationshipType();
                writer.relationshipType( id, name, internal, dynIds( 0, relTypeDynIds, name ) );
                return id;
            }, TokenHolder.TYPE_RELATIONSHIP_TYPE );

            this.tokenHolders = new TokenHolders( propTokens, labelTokens, relTypeTokens );
            tokenHolders.setInitialTokens( allReadableTokens( neoStores ) );
            tokenHolders.propertyKeyTokens().getAllTokens().forEach( token -> propKeyDynIds.getAndUpdate( id -> Math.max( id, token.id() + 1 ) ) );
            tokenHolders.labelTokens().getAllTokens().forEach( token -> labelDynIds.getAndUpdate( id -> Math.max( id, token.id() + 1 ) ) );
            tokenHolders.relationshipTypeTokens().getAllTokens().forEach( token -> relTypeDynIds.getAndUpdate( id -> Math.max( id, token.id() + 1 ) ) );
        }

        private int[] dynIds( int externalBase, AtomicInteger idGenerator, String name )
        {
            if ( idGenerator.get() <= externalBase )
            {
                idGenerator.set( externalBase + 1 );
            }
            byte[] bytes = name.getBytes( StandardCharsets.UTF_8 );
            int blocks = 1 + ( bytes.length / TokenStore.NAME_STORE_BLOCK_SIZE );
            int base = idGenerator.getAndAdd( blocks );
            int[] ids = new int[blocks];
            for ( int i = 0; i < blocks; i++ )
            {
                ids[i] = base + i;
            }
            return ids;
        }

        public TokenHolders tokenHolders()
        {
            return tokenHolders;
        }

        public void createSchema( SchemaRecord before, SchemaRecord after, SchemaRule rule )
        {
            writer.createSchema( before, after, rule );
        }

        public void propertyKey( int id, String key, boolean internal )
        {
            writer.propertyKey( id, key, internal, dynIds( id, propKeyDynIds, key ) );
            tokenHolders.propertyKeyTokens().addToken( new NamedToken( key, id ) );
        }

        public void nodeLabel( int id, String name, boolean internal )
        {
            writer.label( id, name, internal, dynIds( id, labelDynIds, name ) );
            tokenHolders.labelTokens().addToken( new NamedToken( name, id ) );
        }

        public void relationshipType( int id, String relationshipType, boolean internal )
        {
            writer.relationshipType( id, relationshipType, internal, dynIds( id, relTypeDynIds, relationshipType ) );
            tokenHolders.relationshipTypeTokens().addToken( new NamedToken( relationshipType, id ) );
        }

        public void update( NeoStoreRecord before, NeoStoreRecord after )
        {
            writer.update( before, after );
        }

        public void create( NodeRecord node )
        {
            updateCounts( node, 1 );
            writer.create( node );
        }

        public void update( NodeRecord before, NodeRecord after )
        {
            updateCounts( before, -1 );
            updateCounts( after, 1 );
            writer.update( before, after );
        }

        public void delete( NodeRecord node )
        {
            updateCounts( node, -1 );
            writer.delete( node );
        }

        public void create( RelationshipRecord relationship )
        {
            writer.create( relationship );
        }

        public void update( RelationshipRecord before, RelationshipRecord after )
        {
            writer.update( before, after );
        }

        public void delete( RelationshipRecord relationship )
        {
            writer.delete( relationship );
        }

        public void create( RelationshipGroupRecord group )
        {
            writer.create( group );
        }

        public void update(  RelationshipGroupRecord before, RelationshipGroupRecord after )
        {
            writer.update( before, after );
        }

        public void delete(  RelationshipGroupRecord group )
        {
            writer.delete( group );
        }

        public void create( PropertyRecord property )
        {
            writer.create( property );
        }

        public void update( PropertyRecord before, PropertyRecord property )
        {
            writer.update( before, property );
        }

        public void delete( PropertyRecord before, PropertyRecord property )
        {
            writer.delete( before, property );
        }

        private void updateCounts( NodeRecord node, int delta )
        {
            writer.incrementNodeCount( ANY_LABEL, delta );
            for ( long label : NodeLabelsField.parseLabelsField( node ).get( nodes ) )
            {
                writer.incrementNodeCount( (int)label, delta );
            }
        }

        public void incrementNodeCount( int labelId, long delta )
        {
            writer.incrementNodeCount( labelId, delta );
        }

        public void incrementRelationshipCount( int startLabelId, int typeId, int endLabelId, long delta )
        {
            writer.incrementRelationshipCount( startLabelId, typeId, endLabelId, delta );
        }
    }

    protected abstract void generateInitialData( GraphDatabaseService graphDb );

    protected void start( @SuppressWarnings( "UnusedParameters" ) File storeDir )
    {
        // allow for override
    }

    protected void stop() throws Throwable
    {
        if ( directStoreAccess != null )
        {
            storeLife.shutdown();
            storeReader.close();
            neoStore.close();
            labelScanStore.shutdown();
            directStoreAccess = null;
        }
    }

    private int myId()
    {
        return 1;
    }

    private int masterId()
    {
        return -1;
    }

    public class Applier implements AutoCloseable
    {
        private final GraphDatabaseAPI database;
        private final TransactionRepresentationCommitProcess commitProcess;
        private final TransactionIdStore transactionIdStore;
        private final NeoStores neoStores;
        private final DatabaseManagementService managementService;

        Applier()
        {
            managementService = new TestDatabaseManagementServiceBuilder( directory.storeDir() )
                    .setConfig( "dbms.backup.enabled", "false" )
                    .build();
            database = (GraphDatabaseAPI) managementService.database( DEFAULT_DATABASE_NAME );
            DependencyResolver dependencyResolver = database.getDependencyResolver();

            commitProcess = new TransactionRepresentationCommitProcess(
                    dependencyResolver.resolveDependency( TransactionAppender.class ),
                    dependencyResolver.resolveDependency( StorageEngine.class ) );
            transactionIdStore = database.getDependencyResolver().resolveDependency(
                    TransactionIdStore.class );

            neoStores = database.getDependencyResolver().resolveDependency( RecordStorageEngine.class )
                    .testAccessNeoStores();
        }

        public void apply( Transaction transaction ) throws KernelException
        {
            TransactionRepresentation representation = transaction.representation( idGenerator(), masterId(), myId(),
                    transactionIdStore.getLastCommittedTransactionId(), neoStores );
            commitProcess.commit( new TransactionToApply( representation ), CommitEvent.NULL,
                    TransactionApplicationMode.EXTERNAL );
        }

        @Override
        public void close()
        {
            managementService.shutdown();
        }
    }

    public Applier createApplier()
    {
        return new Applier();
    }

    private void applyTransaction( Transaction transaction ) throws KernelException
    {
        // TODO you know... we could have just appended the transaction representation to the log
        // and the next startup of the store would do recovery where the transaction would have been
        // applied and all would have been well.

        try ( Applier applier = createApplier() )
        {
            applier.apply( transaction );
        }
    }

    private void generateInitialData()
    {
        DatabaseManagementServiceBuilder builder = new TestDatabaseManagementServiceBuilder( directory.storeDir() );
        DatabaseManagementService managementService = builder
                .setConfig( GraphDatabaseSettings.record_format, formatName )
                // Some tests using this fixture were written when the label_block_size was 60 and so hardcoded
                // tests and records around that. Those tests could change, but the simpler option is to just
                // keep the block size to 60 and let them be.
                .setConfig( GraphDatabaseSettings.label_block_size, "60" )
                .setConfig( "dbms.backup.enabled", "false" ).build();
        // Some tests using this fixture were written when the label_block_size was 60 and so hardcoded
        // tests and records around that. Those tests could change, but the simpler option is to just
        // keep the block size to 60 and let them be.
        GraphDatabaseAPI graphDb = (GraphDatabaseAPI) managementService.database( DEFAULT_DATABASE_NAME );
        try
        {
            generateInitialData( graphDb );
            RecordStorageEngine storageEngine = graphDb.getDependencyResolver().resolveDependency( RecordStorageEngine.class );
            StoreAccess stores = new StoreAccess( storageEngine.testAccessNeoStores() ).initialize();
            schemaId = stores.getSchemaStore().getHighId();
            nodeId = stores.getNodeStore().getHighId();
            labelId = (int) stores.getLabelTokenStore().getHighId();
            nodeLabelsId = stores.getNodeDynamicLabelStore().getHighId();
            relId = stores.getRelationshipStore().getHighId();
            relGroupId = stores.getRelationshipGroupStore().getHighId();
            propId = (int) stores.getPropertyStore().getHighId();
            stringPropId = stores.getStringStore().getHighId();
            arrayPropId = stores.getArrayStore().getHighId();
            relTypeId = (int) stores.getRelationshipTypeTokenStore().getHighId();
            propKeyId = (int) stores.getPropertyKeyNameStore().getHighId();
        }
        finally
        {
            managementService.shutdown();
        }
    }

    @Override
    public Statement apply( final Statement base, Description description )
    {
        final TestDirectory directory = TestDirectory.testDirectory( description.getTestClass() );
        return directory.apply( super.apply( new Statement()
        {
            @Override
            public void evaluate() throws Throwable
            {
                GraphStoreFixture.this.directory = directory;
                try
                {
                    generateInitialData();
                    start( GraphStoreFixture.this.directory.storeDir() );
                    try
                    {
                        base.evaluate();
                    }
                    finally
                    {
                        stop();
                    }
                }
                finally
                {
                    GraphStoreFixture.this.directory = null;
                }
            }
        }, description ), description );
    }
}<|MERGE_RESOLUTION|>--- conflicted
+++ resolved
@@ -111,6 +111,7 @@
 import static org.neo4j.consistency.internal.SchemaIndexExtensionLoader.instantiateExtensions;
 import static org.neo4j.internal.kernel.api.TokenRead.ANY_LABEL;
 import static org.neo4j.internal.recordstorage.StoreTokens.allReadableTokens;
+import static org.neo4j.internal.recordstorage.StoreTokens.readOnlyTokenHolders;
 
 public abstract class GraphStoreFixture extends ConfigurablePageCacheRule implements TestRule
 {
@@ -212,23 +213,10 @@
                     () -> new RecordStorageReader( nativeStores.getRawNeoStores() ) );
 
             Monitors monitors = new Monitors();
-<<<<<<< HEAD
             labelScanStore = startLabelScanStore( pageCache, indexStoreView, monitors );
             IndexProviderMap indexes = createIndexes( pageCache, config, logProvider, monitors);
-            directStoreAccess = new DirectStoreAccess( nativeStores, labelScanStore, indexes, counts );
+            directStoreAccess = new DirectStoreAccess( nativeStores, labelScanStore, indexes, counts, readOnlyTokenHolders( neoStore ) );
             storeReader = new RecordStorageReader( neoStore );
-=======
-            LabelScanStore labelScanStore = startLabelScanStore( pageCache, indexStoreView, monitors );
-            IndexProviderMap indexes = createIndexes( pageCache, fileSystem, directory.databaseDir(), config, scheduler, logProvider, monitors);
-            TokenHolders tokenHolders = new TokenHolders(
-                    new DelegatingTokenHolder( new ReadOnlyTokenCreator(), TokenHolder.TYPE_PROPERTY_KEY ),
-                    new DelegatingTokenHolder( new ReadOnlyTokenCreator(), TokenHolder.TYPE_LABEL ),
-                    new DelegatingTokenHolder( new ReadOnlyTokenCreator(), TokenHolder.TYPE_RELATIONSHIP_TYPE ) );
-            tokenHolders.propertyKeyTokens().setInitialTokens( neoStore.getPropertyKeyTokenStore().getTokens() );
-            tokenHolders.labelTokens().setInitialTokens( neoStore.getLabelTokenStore().getTokens() );
-            tokenHolders.relationshipTypeTokens().setInitialTokens( neoStore.getRelationshipTypeTokenStore().getTokens() );
-            directStoreAccess = new DirectStoreAccess( nativeStores, labelScanStore, indexes, tokenHolders );
->>>>>>> 65890c64
         }
         return directStoreAccess;
     }
