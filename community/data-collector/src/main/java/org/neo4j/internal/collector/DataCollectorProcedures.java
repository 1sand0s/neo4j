/*
 * Copyright (c) 2002-2018 "Neo4j,"
 * Neo4j Sweden AB [http://neo4j.com]
 *
 * This file is part of Neo4j.
 *
 * Neo4j is free software: you can redistribute it and/or modify
 * it under the terms of the GNU General Public License as published by
 * the Free Software Foundation, either version 3 of the License, or
 * (at your option) any later version.
 *
 * This program is distributed in the hope that it will be useful,
 * but WITHOUT ANY WARRANTY; without even the implied warranty of
 * MERCHANTABILITY or FITNESS FOR A PARTICULAR PURPOSE.  See the
 * GNU General Public License for more details.
 *
 * You should have received a copy of the GNU General Public License
 * along with this program.  If not, see <http://www.gnu.org/licenses/>.
 */
package org.neo4j.internal.collector;

import java.time.ZonedDateTime;
import java.util.Collections;
import java.util.HashMap;
import java.util.Map;
import java.util.stream.Stream;

import org.neo4j.internal.kernel.api.exceptions.TransactionFailureException;
import org.neo4j.internal.kernel.api.exceptions.schema.IndexNotFoundKernelException;
import org.neo4j.kernel.api.KernelTransaction;
import org.neo4j.kernel.api.exceptions.InvalidArgumentsException;
import org.neo4j.procedure.Admin;
import org.neo4j.procedure.Context;
import org.neo4j.procedure.Description;
import org.neo4j.procedure.Mode;
import org.neo4j.procedure.Name;
import org.neo4j.procedure.Procedure;

@SuppressWarnings( "WeakerAccess" )
public class DataCollectorProcedures
{
    @Context
    public DataCollector dataCollector;

    @Context
    public KernelTransaction transaction;

    @Admin
    @Description( "Retrieve statistical data about the current database. Valid sections are '" +
                  Sections.GRAPH_COUNTS + "', '" + Sections.TOKENS + "', '" + Sections.QUERIES + "'" )
    @Procedure( name = "db.stats.retrieve", mode = Mode.READ )
    public Stream<RetrieveResult> retrieve( @Name( value = "section" ) String section,
                                            @Name( value = "config", defaultValue = "" ) Map<String, Object> config )
            throws InvalidArgumentsException, IndexNotFoundKernelException, TransactionFailureException
    {
        String upperSection = section.toUpperCase();
        switch ( upperSection )
        {
        case Sections.GRAPH_COUNTS:
            return GraphCountsSection.retrieve( dataCollector.getKernel(), Anonymizer.PLAIN_TEXT );

        case Sections.TOKENS:
            return TokensSection.retrieve( dataCollector.getKernel() );

        case Sections.QUERIES:
<<<<<<< HEAD
            return QueriesSection.retrieve( dataCollector.queryCollector.doGetData(), new PlainText( dataCollector.getValueMapper() ) );
=======
            return QueriesSection.retrieve( dataCollector.queryCollector.doGetData(),
                                            new PlainText( dataCollector.valueMapper ),
                                            RetrieveConfig.of( config ).maxInvocations );
>>>>>>> 2986c4d9

        default:
            throw Sections.unknownSectionException( section );
        }
    }

    @Admin
    @Description( "Retrieve all available statistical data about the current database, in an anonymized form." )
    @Procedure( name = "db.stats.retrieveAllAnonymized", mode = Mode.READ )
    public Stream<RetrieveResult> retrieveAllAnonymized( @Name( value = "graphToken" ) String graphToken,
                                                         @Name( value = "config", defaultValue = "" ) Map<String, Object> config )
            throws IndexNotFoundKernelException, TransactionFailureException, InvalidArgumentsException
    {
        Map<String, Object> metaData = new HashMap<>();
        metaData.put( "graphToken", graphToken );
        metaData.put( "retrieveTime", ZonedDateTime.now() );
        TokensSection.putTokenCounts( metaData, dataCollector.getKernel() );
        Stream<RetrieveResult> meta = Stream.of( new RetrieveResult( "META", metaData ) );

        return Stream.of( meta,
<<<<<<< HEAD
                          GraphCountsSection.retrieve( dataCollector.getKernel(), Anonymizer.IDS ),
                          QueriesSection.retrieve( dataCollector.queryCollector.doGetData(), new IdAnonymizer( transaction.tokenRead() ) )
=======
                          GraphCountsSection.retrieve( dataCollector.kernel, Anonymizer.IDS ),
                          QueriesSection.retrieve( dataCollector.queryCollector.doGetData(),
                                                   new IdAnonymizer( transaction.tokenRead() ),
                                                   RetrieveConfig.of( config ).maxInvocations )
>>>>>>> 2986c4d9
            ).flatMap( x -> x );
    }

    @Admin
    @Description( "Retrieve the status of all available collector daemons, for this database." )
    @Procedure( name = "db.stats.status", mode = Mode.READ )
    public Stream<StatusResult> status()
    {
        CollectorStateMachine.Status status = dataCollector.queryCollector.status();
        return Stream.of( new StatusResult( Sections.QUERIES, status.message, Collections.emptyMap() ) );
    }

    @Admin
    @Description( "Start data collection of a given data section. Valid sections are '" + Sections.QUERIES + "'" )
    @Procedure( name = "db.stats.collect", mode = Mode.READ )
    public Stream<ActionResult> collect( @Name( value = "section" ) String section,
                                         @Name( value = "config", defaultValue = "" ) Map<String, Object> config ) throws InvalidArgumentsException
    {
        CollectorStateMachine.Result result = collectorStateMachine( section ).collect( config );
        return Stream.of( new ActionResult( section, result.success, result.message ) );
    }

    @Admin
    @Description( "Stop data collection of a given data section. Valid sections are '" + Sections.QUERIES + "'" )
    @Procedure( name = "db.stats.stop", mode = Mode.READ )
    public Stream<ActionResult> stop( @Name( value = "section" ) String section ) throws InvalidArgumentsException
    {
        CollectorStateMachine.Result result = collectorStateMachine( section ).stop( Long.MAX_VALUE );
        return Stream.of( new ActionResult( section, result.success, result.message ) );
    }

    @Admin
    @Description( "Clear collected data of a given data section. Valid sections are '" + Sections.QUERIES + "'" )
    @Procedure( name = "db.stats.clear", mode = Mode.READ )
    public Stream<ActionResult> clear( @Name( value = "section" ) String section ) throws InvalidArgumentsException
    {
        CollectorStateMachine.Result result = collectorStateMachine( section ).clear();
        return Stream.of( new ActionResult( section, result.success, result.message ) );
    }

    private QueryCollector collectorStateMachine( String section ) throws InvalidArgumentsException
    {
        switch ( section )
        {
        case Sections.TOKENS:
        case Sections.GRAPH_COUNTS:
            throw new InvalidArgumentsException( "Section '%s' does not have to be explicitly collected, it can always be directly retrieved." );
        case Sections.QUERIES:
            return dataCollector.queryCollector;
        default:
            throw Sections.unknownSectionException( section );
        }
    }
}<|MERGE_RESOLUTION|>--- conflicted
+++ resolved
@@ -63,13 +63,9 @@
             return TokensSection.retrieve( dataCollector.getKernel() );
 
         case Sections.QUERIES:
-<<<<<<< HEAD
-            return QueriesSection.retrieve( dataCollector.queryCollector.doGetData(), new PlainText( dataCollector.getValueMapper() ) );
-=======
             return QueriesSection.retrieve( dataCollector.queryCollector.doGetData(),
-                                            new PlainText( dataCollector.valueMapper ),
+                                            new PlainText( dataCollector.getValueMapper() ),
                                             RetrieveConfig.of( config ).maxInvocations );
->>>>>>> 2986c4d9
 
         default:
             throw Sections.unknownSectionException( section );
@@ -90,15 +86,10 @@
         Stream<RetrieveResult> meta = Stream.of( new RetrieveResult( "META", metaData ) );
 
         return Stream.of( meta,
-<<<<<<< HEAD
                           GraphCountsSection.retrieve( dataCollector.getKernel(), Anonymizer.IDS ),
-                          QueriesSection.retrieve( dataCollector.queryCollector.doGetData(), new IdAnonymizer( transaction.tokenRead() ) )
-=======
-                          GraphCountsSection.retrieve( dataCollector.kernel, Anonymizer.IDS ),
                           QueriesSection.retrieve( dataCollector.queryCollector.doGetData(),
                                                    new IdAnonymizer( transaction.tokenRead() ),
                                                    RetrieveConfig.of( config ).maxInvocations )
->>>>>>> 2986c4d9
             ).flatMap( x -> x );
     }
 
