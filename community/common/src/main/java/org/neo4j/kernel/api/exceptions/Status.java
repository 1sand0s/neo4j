/*
 * Copyright (c) 2002-2019 "Neo4j,"
 * Neo4j Sweden AB [http://neo4j.com]
 *
 * This file is part of Neo4j.
 *
 * Neo4j is free software: you can redistribute it and/or modify
 * it under the terms of the GNU General Public License as published by
 * the Free Software Foundation, either version 3 of the License, or
 * (at your option) any later version.
 *
 * This program is distributed in the hope that it will be useful,
 * but WITHOUT ANY WARRANTY; without even the implied warranty of
 * MERCHANTABILITY or FITNESS FOR A PARTICULAR PURPOSE.  See the
 * GNU General Public License for more details.
 *
 * You should have received a copy of the GNU General Public License
 * along with this program.  If not, see <http://www.gnu.org/licenses/>.
 */
package org.neo4j.kernel.api.exceptions;

import java.util.ArrayList;
import java.util.Collection;
import java.util.Collections;

import static java.lang.String.format;
import static org.neo4j.kernel.api.exceptions.Status.Classification.ClientError;
import static org.neo4j.kernel.api.exceptions.Status.Classification.ClientNotification;
import static org.neo4j.kernel.api.exceptions.Status.Classification.DatabaseError;
import static org.neo4j.kernel.api.exceptions.Status.Classification.TransientError;

/**
 * This is the codification of all available surface-api status codes. If you are throwing an error to a user through
 * one of the key APIs, you should opt for using or adding an error code here.
 *
 * Each {@link Status} has an associated category, represented by the inner enums in this class.
 * Each {@link Status} also has an associated {@link Classification} which defines meta-data about the code, such
 * as if the error was caused by a user or the database (and later on if the code denotes an error or merely a warning).
 *
 * This class is not part of the public Neo4j API, and backwards compatibility for using it as a Java class is not
 * guaranteed. Instead, the automatically generated documentation derived from this class and available in the Neo4j
 * manual should be considered a user-level API.
 */
public interface Status
{
    /*

    On naming...

    These are public status codes and users' error handling will rely on the precise names. Therefore, please take
    care over categorisation and classification and make sure not to introduce duplicates.

    Broadly, the naming convention here uses one of three types of name:

    1. For unexpected events, name with a leading noun followed by a short problem term in the past tense. For example,
       EntityNotFound or LockSessionExpired. As a variant, names may omit the leading noun; in this case, the current
       ongoing operation is implied.

    2. For conditions that prevent the current ongoing operation from being performed (or being performed correctly),
       start with a leading noun (as above) and follow with an adjective. For example, DatabaseUnavailable. The
       leading noun may again be omitted and additionally a clarifying suffix may be added. For example,
       ForbiddenOnReadOnlyDatabase.

    3. For more general errors which have a well-understood or generic term available, the form XxxError may be used.
       For example, SyntaxError or TokenNameError.

    Where possible, evaluate naming decisions based on the order of the items above. Therefore, if it is possible to
    provide a type (1) name, do so, otherwise fall back to type (2) or type (3)

    Side note about HTTP: where possible, borrow words or terms from HTTP status codes. Be careful to make sure these
    use a similar meaning however as a major benefit of doing this is to ease communication of concepts to users.

    If you are unsure, please contact the Driver Team.

    */

    // TODO: rework the names and uses of Invalid and InvalidFormat and reconsider their categorisation (ClientError
    // TODO: MUST be resolvable by the user, do we need ProtocolError/DriverError?)
    enum Request implements Status
    {
        // client
        Invalid( ClientError,  // TODO: see above
                "The client provided an invalid request." ),
        InvalidFormat( ClientError,  // TODO: see above
                "The client provided a request that was missing required fields, or had values that are not allowed." ),
        InvalidUsage( ClientError,  // TODO: see above
                "The client made a request but did not consume outgoing buffers in a timely fashion." ),
        NoThreadsAvailable( TransientError,  // TODO: see above
                "There are no available threads to serve this request at the moment. You can retry at a later time " +
                        "or consider increasing max thread pool size for bolt connector(s)." );
        private final Code code;

        @Override
        public Code code()
        {
            return code;
        }

        Request( Classification classification, String description )
        {
            this.code = new Code( classification, this, description );
        }
    }

    enum Transaction implements Status
    {
        // client errors
        TransactionNotFound( ClientError,
                "The request referred to a transaction that does not exist." ),
        TransactionAccessedConcurrently( ClientError,
                "There were concurrent requests accessing the same transaction, which is not allowed." ),
        ForbiddenDueToTransactionType( ClientError,
                "The transaction is of the wrong type to service the request. For instance, a transaction that has " +
                "had schema modifications performed in it cannot be used to subsequently perform data operations, " +
                "and vice versa." ),
        TransactionValidationFailed( ClientError,
                "Transaction changes did not pass validation checks" ),
        TransactionHookFailed( ClientError,
                "Transaction hook failure." ),
        TransactionMarkedAsFailed( ClientError,
                "Transaction was marked as both successful and failed. Failure takes precedence and so this " +
                "transaction was rolled back although it may have looked like it was going to be committed" ),
        TransactionTimedOut( ClientError,
                "The transaction has not completed within the specified timeout (dbms.transaction.timeout). You may want to retry with a longer " +
                "timeout." ),
        InvalidBookmark( ClientError,
                "Supplied bookmark cannot be interpreted. You should only supply a bookmark that was " +
                "previously generated by Neo4j. Maybe you have generated your own bookmark, " +
                "or modified a bookmark since it was generated by Neo4j." ),
        InvalidBookmarkMixture( ClientError,
                "Mixing bookmarks generated by different databases is forbidden." +
                "You should only chain bookmarks that are generated from the same database. " +
                "You may however chain bookmarks generated from system database with bookmarks from another database." ),

        // database errors
        TransactionStartFailed( DatabaseError,
                "The database was unable to start the transaction." ),
        TransactionRollbackFailed( DatabaseError,
                "The database was unable to roll back the transaction." ),
        TransactionCommitFailed( DatabaseError,
                "The database was unable to commit the transaction." ),
        TransactionLogError( DatabaseError,
                "The database was unable to write transaction to log." ),

        // transient errors
        BookmarkTimeout( TransientError,
                "Bookmark wait timed out. Database has not reached the specified version" ),
        LockSessionExpired( TransientError,
                "The lock session under which this transaction was started is no longer valid." ),
        DeadlockDetected( TransientError,
                "This transaction, and at least one more transaction, has acquired locks in a way that it will wait " +
                "indefinitely, and the database has aborted it. Retrying this transaction will most likely be " +
                "successful." ),
        ConstraintsChanged( TransientError,
                "Database constraints changed since the start of this transaction" ),
        Outdated( TransientError,
                "Transaction has seen state which has been invalidated by applied updates while " +
                "transaction was active. Transaction may succeed if retried." ),
        LockClientStopped( TransientError,
                "The transaction has been terminated, so no more locks can be acquired. This can occur because the " +
                "transaction ran longer than the configured transaction timeout, or because a human operator manually " +
                "terminated the transaction, or because the database is shutting down." ),
        LockAcquisitionTimeout( TransientError,
                "Unable to acquire lock within configured timeout (dbms.lock.acquisition.timeout)." ),
        MaximumTransactionLimitReached( TransientError,
                "Unable to start new transaction since the maximum number of concurrently executing transactions is " +
                        "reached (dbms.transaction.concurrent.maximum). " +
                        "You can retry at a later time or consider increasing allowed maximum of concurrent transactions." ),
        Terminated( TransientError,
                "Explicitly terminated by the user." ),
        Interrupted( TransientError,
                "Interrupted while waiting." );

        private final Code code;

        @Override
        public Code code()
        {
            return code;
        }

        Transaction( Classification classification, String description )
        {
            this.code = new Code( classification, this, description );
        }
    }

    enum Statement implements Status
    {
        // client errors
        SyntaxError( ClientError,
                "The statement contains invalid or unsupported syntax." ),
        SemanticError( ClientError,
                "The statement is syntactically valid, but expresses something that the database cannot do." ),
        ParameterMissing( ClientError,
                "The statement refers to a parameter that was not provided in the request." ),
        ConstraintVerificationFailed( ClientError,
                "A constraint imposed by the statement is violated by the data in the database." ),
        EntityNotFound( ClientError,
                "The statement refers to a non-existent entity." ),
        PropertyNotFound( ClientError,
                "The statement refers to a non-existent property." ),
        TypeError( ClientError,
                "The statement is attempting to perform operations on values with types that are not supported by " +
                "the operation." ),
        ArgumentError( ClientError,
                "The statement is attempting to perform operations using invalid arguments" ),
        ArithmeticError( ClientError,
                "Invalid use of arithmetic, such as dividing by zero." ),
        RuntimeUnsupportedError( ClientError,
                "This query is not supported by the chosen runtime." ),
        NotSystemDatabaseError( ClientError,
                "This is an administration command and it should be executed against the system database." ),

        // database errors
        ExecutionFailed( DatabaseError,
                "The database was unable to execute the statement." ),

        // transient errors
        ExternalResourceFailed( ClientError,
                "Access to an external resource failed" ),

        // client notifications (performance)
        CartesianProductWarning( ClientNotification,
                "This query builds a cartesian product between disconnected patterns." ),
        DynamicPropertyWarning( ClientNotification,
                "Queries using dynamic properties will use neither index seeks nor index scans for those properties" ),
        EagerOperatorWarning( ClientNotification,
                "The execution plan for this query contains the Eager operator, which forces all dependent data to " +
                 "be materialized in main memory before proceeding" ),
        JoinHintUnfulfillableWarning( ClientNotification,
                "The database was unable to plan a hinted join." ),
        NoApplicableIndexWarning( ClientNotification,
                "Adding a schema index may speed up this query." ),
        SuboptimalIndexForWildcardQuery( ClientNotification,
                "Index cannot execute wildcard query efficiently" ),
        UnboundedVariableLengthPatternWarning( ClientNotification,
                "The provided pattern is unbounded, consider adding an upper limit to the number of node hops." ),
        ExhaustiveShortestPathWarning( ClientNotification,
                "Exhaustive shortest path has been planned for your query that means that shortest path graph " +
                "algorithm might not be used to find the shortest path. Hence an exhaustive enumeration of all paths " +
                "might be used in order to find the requested shortest path." ),

        // client notifications (not supported/deprecated)
        RuntimeUnsupportedWarning( ClientNotification,
                "This query is not supported by the chosen runtime." ),
        FeatureDeprecationWarning( ClientNotification,
                "This feature is deprecated and will be removed in future versions." ),
        ExperimentalFeature( ClientNotification,
                "This feature is experimental and should not be used in production systems." ),

        // client notifications (unknown tokens)
        UnknownLabelWarning( ClientNotification,
                "The provided label is not in the database." ),
        UnknownRelationshipTypeWarning( ClientNotification,
                "The provided relationship type is not in the database." ),
        UnknownPropertyKeyWarning( ClientNotification,
                "The provided property key is not in the database" );

        private final Code code;

        @Override
        public Code code()
        {
            return code;
        }

        Statement( Classification classification, String description )
        {
            this.code = new Code( classification, this, description );
        }
    }

    enum Schema implements Status
    {
        // client errors
        RepeatedPropertyInCompositeSchema( ClientError,
                "Unable to create index or constraint because schema had a repeated property." ),
        RepeatedLabelInSchema( ClientError,
                "Unable to create index or constraint because schema had a repeated label." ),
        RepeatedRelationshipTypeInSchema( ClientError,
                "Unable to create index or constraint because schema had a repeated relationship type." ),
        ConstraintAlreadyExists( ClientError,
                "Unable to perform operation because it would clash with a pre-existing constraint." ),
        ConstraintNotFound( ClientError,
                "The request (directly or indirectly) referred to a constraint that does not exist." ),
        ConstraintValidationFailed( ClientError,
                "A constraint imposed by the database was violated." ),
        ConstraintViolation( ClientError,
                "Added or changed index entry would violate constraint" ),
        IndexAlreadyExists( ClientError,
                "Unable to perform operation because it would clash with a pre-existing index." ),
        IndexNotFound( ClientError,
                "The request (directly or indirectly) referred to an index that does not exist." ),
        IndexNotApplicable( ClientError,
                "The request did not contain the properties required by the index." ),
        ForbiddenOnConstraintIndex( ClientError,
                "A requested operation can not be performed on the specified index because the index is part of a " +
                "constraint. If you want to drop the index, for instance, you must drop the constraint." ),
        TokenNameError( ClientError,
                "A token name, such as a label, relationship type or property key, used is not valid. Tokens cannot " +
                        "be empty strings and cannot be null." ),

        // database errors
        ConstraintCreationFailed( DatabaseError,
                "Creating a requested constraint failed." ),
        ConstraintDropFailed( DatabaseError,
                "The database failed to drop a requested constraint." ),
        IndexCreationFailed( DatabaseError,
                "Failed to create an index." ),
        IndexDropFailed( DatabaseError,
                "The database failed to drop a requested index." ),
        LabelAccessFailed( DatabaseError,
                "The request accessed a label that did not exist." ),
        TokenLimitReached( DatabaseError,
                "The maximum number of tokens of this type has been reached, no more tokens of this type can be created." ),
        PropertyKeyAccessFailed( DatabaseError,
                "The request accessed a property that does not exist." ),
        RelationshipTypeAccessFailed( DatabaseError,
                "The request accessed a relationship type that does not exist." ),
        SchemaRuleAccessFailed( DatabaseError,
                "The request referred to a schema rule that does not exist." ),
        SchemaRuleDuplicateFound( DatabaseError,
                "The request referred to a schema rule that is defined multiple times." )
        ;

        private final Code code;

        @Override
        public Code code()
        {
            return code;
        }

        Schema( Classification classification, String description )
        {
            this.code = new Code( classification, this, description );
        }
    }

    enum Procedure implements Status
    {
        ProcedureRegistrationFailed( ClientError,
                "The database failed to register a procedure, refer to the associated error message for details." ),
        ProcedureNotFound( ClientError,
                "A request referred to a procedure that is not registered with this database instance. If you are " +
                "deploying custom procedures in a cluster setup, ensure all instances in the cluster have the " +
                "procedure jar file deployed." ),
        ProcedureCallFailed( ClientError,
                "Failed to invoke a procedure. See the detailed error description for exact cause." ),
        TypeError( ClientError,
                "A procedure is using or receiving a value of an invalid type." ),
        ProcedureTimedOut( ClientError,
                "The procedure has not completed within the specified timeout. You may want to retry with a longer " +
                "timeout." ),
        ProcedureWarning( ClientNotification, "The query used a procedure that generated a warning." );

        private final Code code;

        @Override
        public Code code()
        {
            return code;
        }

        Procedure( Classification classification, String description )
        {
            this.code = new Code( classification, this, description );
        }
    }

    enum Security implements Status
    {
        // client
        CredentialsExpired( ClientError, "The credentials have expired and need to be updated." ),
        Unauthorized( ClientError, "The client is unauthorized due to authentication failure." ),
        AuthenticationRateLimit( ClientError, "The client has provided incorrect authentication details too many times in a row." ),
        ModifiedConcurrently( TransientError, "The user was modified concurrently to this request." ),
        Forbidden( ClientError, "An attempt was made to perform an unauthorized action." ),
        AuthorizationExpired( ClientError, "The stored authorization info has expired. Please reconnect." ),
        AuthProviderTimeout( TransientError, "An auth provider request timed out." ),
        AuthProviderFailed( TransientError, "An auth provider request failed." );

        private final Code code;

        @Override
        public Code code()
        {
            return code;
        }

        Security( Classification classification, String description )
        {
            this.code = new Code( classification, this, description );
        }
    }

    enum General implements Status
    {
        // client errors
        InvalidArguments( ClientError, "The request contained fields that were empty or are not allowed." ),
        ForbiddenOnReadOnlyDatabase( ClientError,
                "This is a read only database, writing or modifying the database is not allowed." ),

        // database errors
        IndexCorruptionDetected( DatabaseError,
                "The request (directly or indirectly) referred to an index that is in a failed state. The index " +
                "needs to be dropped and recreated manually." ),
        SchemaCorruptionDetected( DatabaseError,
                "A malformed schema rule was encountered. Please contact your support representative." ),
        StorageDamageDetected( DatabaseError,
                "Expected set of files not found on disk. Please restore from backup." ),
        UnknownError( DatabaseError,
                "An unknown error occurred." ),
<<<<<<< HEAD

        // transient errors
=======
        TransactionMemoryLimit( TransientError,
                "There is not enough memory to perform the current task. Please try increasing " +
                        "'dbms.tx_state.max_off_heap_memory' in the neo4j configuration (normally in 'conf/neo4j.conf' or, if you " +
                        "you are using Neo4j Desktop, found through the user interface), and then restart the database." ),
>>>>>>> 090826dd
        OutOfMemoryError( TransientError,
                "There is not enough memory to perform the current task. Please try increasing " +
                "'dbms.memory.heap.max_size' in the neo4j configuration (normally in 'conf/neo4j.conf' or, if you " +
                "you are using Neo4j Desktop, found through the user interface) or if you are running an embedded " +
                "installation increase the heap by using '-Xmx' command line flag, and then restart the database." ),
        StackOverFlowError( TransientError,
                "There is not enough stack size to perform the current task. This is generally considered to be a " +
                "database error, so please contact Neo4j support. You could try increasing the stack size: " +
                "for example to set the stack size to 2M, add `dbms.jvm.additional=-Xss2M' to " +
                "in the neo4j configuration (normally in 'conf/neo4j.conf' or, if you are using " +
                "Neo4j Desktop, found through the user interface) or if you are running an embedded installation " +
                "just add -Xss2M as command line flag." ),
        DatabaseUnavailable( TransientError,
                "The database is not currently available to serve your request, refer to the database logs for more " +
                "details. Retrying your request at a later time may succeed." ),
        TransactionOutOfMemoryError( TransientError,
                                     "There transaction used more memory than was allowed. The maximum allowed size for a " +
                                             "transaction can be configured with 'unsupported.dbms.transaction.memory.max' in the neo4j configuration " +
                                             "(normally in 'conf/neo4j.conf' or, if you " +
                                             "you are using Neo4j Desktop, found through the user interface)." ),

        ;

        private final Code code;

        @Override
        public Code code()
        {
            return code;
        }

        General( Classification classification, String description )
        {
            this.code = new Code( classification, this, description );
        }
    }

    enum Database implements Status
    {
        DatabaseNotFound( ClientError, "The request referred to a database that does not exist." );

        private final Code code;

        @Override
        public Code code()
        {
            return code;
        }

        Database( Classification classification, String description )
        {
            this.code = new Code( classification, this, description );
        }
    }

    enum Cluster implements Status
    {
        // transient errors
        NoLeaderAvailable( TransientError,
                "No leader available at the moment. Retrying your request at a later time may succeed." ),

        ReplicationFailure( TransientError,
                "Replication failure." ),

        NotALeader( ClientError,
                "The request cannot be processed by this server. Write requests can only be processed by the leader." ),
                ;

        private final Code code;

        @Override
        public Code code()
        {
            return code;
        }

        Cluster( Classification classification, String description )
        {
            this.code = new Code( classification, this, description );
        }
    }

    Code code();

    class Code
    {
        public static Collection<Status> all()
        {
            Collection<Status> result = new ArrayList<>();
            for ( Class<?> child : Status.class.getDeclaredClasses() )
            {
                if ( child.isEnum() && Status.class.isAssignableFrom( child ) )
                {
                    @SuppressWarnings( "unchecked" )
                    Class<? extends Status> statusType = (Class<? extends Status>) child;
                    Collections.addAll( result, statusType.getEnumConstants() );
                }
            }
            return result;
        }

        private final Classification classification;
        private final String description;
        private final String category;
        private final String title;

        <C extends Enum<C> & Status> Code( Classification classification, C categoryAndTitle, String description )
        {
            this.classification = classification;
            this.category = categoryAndTitle.getDeclaringClass().getSimpleName();
            this.title = categoryAndTitle.name();

            this.description = description;
        }

        @Override
        public String toString()
        {
            return "Status.Code[" + serialize() + "]";
        }

        /**
         * The portable, serialized status code. This will always be in the format:
         *
         * <pre>
         * Neo.[Classification].[Category].[Title]
         * </pre>
         */
        public final String serialize()
        {
            return format( "Neo.%s.%s.%s", classification, category, title );
        }

        public final String description()
        {
            return description;
        }

        public Classification classification()
        {
            return classification;
        }

        @Override
        public boolean equals( Object o )
        {
            if ( this == o )
            {
                return true;
            }
            if ( o == null || getClass() != o.getClass() )
            {
                return false;
            }

            Code code = (Code) o;

            return category.equals( code.category ) && classification == code.classification &&
                   title.equals( code.title );
        }

        @Override
        public int hashCode()
        {
            int result = classification.hashCode();
            result = 31 * result + category.hashCode();
            result = 31 * result + title.hashCode();
            return result;
        }
    }

    enum Classification
    {
        /** The Client sent a bad request - changing the request might yield a successful outcome. */
        ClientError( TransactionEffect.ROLLBACK,
                "The Client sent a bad request - changing the request might yield a successful outcome." ),
        /** There are notifications about the request sent by the client.*/
        ClientNotification( TransactionEffect.NONE,
                "There are notifications about the request sent by the client." ),

        /** The database cannot service the request right now, retrying later might yield a successful outcome. */
        TransientError( TransactionEffect.ROLLBACK,
                "The database cannot service the request right now, retrying later might yield a successful outcome. " ),

        // Implementation note: These are a sharp tool, database error signals
        // that something is *seriously* wrong, and will prompt the user to send
        // an error report back to us. Only use this if the code path you are
        // at would truly indicate the database is in a broken or bug-induced state.
        /** The database failed to service the request. */
        DatabaseError( TransactionEffect.ROLLBACK,
                "The database failed to service the request. " );

        private enum TransactionEffect
        {
            ROLLBACK, NONE,
        }

        private final boolean rollbackTransaction;
        private final String description;

        Classification( TransactionEffect transactionEffect, String description )
        {
            this.description = description;
            this.rollbackTransaction = transactionEffect == TransactionEffect.ROLLBACK;
        }

        public boolean rollbackTransaction()
        {
            return rollbackTransaction;
        }

        public String description()
        {
            return description;
        }
    }

    interface HasStatus
    {
        Status status();
    }

    static Status statusCodeOf( Throwable e )
    {
        do
        {
            if ( e instanceof Status.HasStatus )
            {
                return ((Status.HasStatus) e).status();
            }
            e = e.getCause();
        }
        while ( e != null );

        return null;
    }
}<|MERGE_RESOLUTION|>--- conflicted
+++ resolved
@@ -412,15 +412,12 @@
                 "Expected set of files not found on disk. Please restore from backup." ),
         UnknownError( DatabaseError,
                 "An unknown error occurred." ),
-<<<<<<< HEAD
 
         // transient errors
-=======
         TransactionMemoryLimit( TransientError,
                 "There is not enough memory to perform the current task. Please try increasing " +
                         "'dbms.tx_state.max_off_heap_memory' in the neo4j configuration (normally in 'conf/neo4j.conf' or, if you " +
                         "you are using Neo4j Desktop, found through the user interface), and then restart the database." ),
->>>>>>> 090826dd
         OutOfMemoryError( TransientError,
                 "There is not enough memory to perform the current task. Please try increasing " +
                 "'dbms.memory.heap.max_size' in the neo4j configuration (normally in 'conf/neo4j.conf' or, if you " +
