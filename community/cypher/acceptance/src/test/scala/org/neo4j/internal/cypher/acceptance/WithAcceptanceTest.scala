/*
 * Copyright (c) 2002-2016 "Neo Technology,"
 * Network Engine for Objects in Lund AB [http://neotechnology.com]
 *
 * This file is part of Neo4j.
 *
 * Neo4j is free software: you can redistribute it and/or modify
 * it under the terms of the GNU General Public License as published by
 * the Free Software Foundation, either version 3 of the License, or
 * (at your option) any later version.
 *
 * This program is distributed in the hope that it will be useful,
 * but WITHOUT ANY WARRANTY; without even the implied warranty of
 * MERCHANTABILITY or FITNESS FOR A PARTICULAR PURPOSE.  See the
 * GNU General Public License for more details.
 *
 * You should have received a copy of the GNU General Public License
 * along with this program.  If not, see <http://www.gnu.org/licenses/>.
 */
package org.neo4j.internal.cypher.acceptance

import org.neo4j.cypher.{ExecutionEngineFunSuite, NewPlannerTestSupport}

class WithAcceptanceTest extends ExecutionEngineFunSuite with NewPlannerTestSupport {

  test("only passing on pattern nodes work") {
    val a = createNode()
    val b = createNode()
    relate(a, b)

    val result = executeWithAllPlannersAndRuntimes(
      "MATCH (a) WITH a MATCH (a)-->(b) RETURN *"
    )
    result.toList should equal(List(Map("a" -> a, "b" -> b)))
  }

  test("order by and limit can be used") {
    val a = createNode("A")
    createNode("B")
    createNode("C")

    relate(a,createNode())

    val result = executeWithAllPlanners(
      "MATCH (a) WITH a ORDER BY a.name LIMIT 1 MATCH (a)-->(b) RETURN a"
    )
    result.toList should equal(List(Map("a" -> a)))
  }

  test("without dependencies between the query parts works") {
    val a = createNode()
    val b = createNode()

    val result = executeWithAllPlannersAndRuntimes(
      "MATCH (a) WITH a MATCH (b) RETURN *"
    )
    result.toSet should equal(Set(
      Map("a" -> a, "b" -> b),
      Map("a" -> b, "b" -> a),
      Map("a" -> a, "b" -> a),
      Map("a" -> b, "b" -> b)
    ))
  }

  test("with aliasing") {
    createLabeledNode(Map("prop"->42), "Start")
    val b = createLabeledNode(Map("prop"->42), "End")
    createLabeledNode(Map("prop"->3), "End")

    val result = executeWithAllPlanners(
      "MATCH (a:Start) WITH a.prop AS property MATCH (b:End) WHERE property = b.prop RETURN b"
    )
    result.toSet should equal(Set(Map("b" -> b)))
  }

  test("should handle dependencies across WITH") {
    val b = createLabeledNode(Map("prop" -> 42), "End")
    createLabeledNode(Map("prop" -> 3), "End")
    createLabeledNode(Map("prop" -> b.getId), "Start")

    val result = executeWithAllPlanners(
      "MATCH (a:Start) WITH a.prop AS property LIMIT 1 MATCH (b) WHERE id(b) = property RETURN b"
    )
    result.toSet should equal(Set(Map("b" -> b)))
  }

  test("should handle dependencies across WITH with SKIP") {
    val a = createNode("prop" -> "A", "id" -> 0)
    createNode("prop" -> "B", "id" -> a.getId)
    createNode("prop" -> "C", "id" -> 0)

    val result = executeWithAllPlanners(
      """MATCH (a)
        |WITH a.prop AS property, a.id as idToUse
        |ORDER BY property
        |SKIP 1
        |MATCH (b)
        |WHERE id(b) = idToUse
        |RETURN b""".stripMargin
    )
    result.toSet should equal(Set(Map("b" -> a)))
  }

  test("WHERE after WITH filters as expected") {
    createNode("A")
    val b = createNode("B")
    createNode("C")

    val result = executeWithAllPlanners(
      "MATCH (a) WITH a WHERE a.name = 'B' RETURN a"
    )
    result.toSet should equal(Set(Map("a" -> b)))
  }

  test("WHERE after WITH can filter on top of aggregation") {
    val a = createNode("A")
    val b = createNode("B")

    relate(a, createNode())
    relate(a, createNode())
    relate(a, createNode())
    relate(b, createNode())

    val result = executeWithAllPlanners(
      "MATCH (a)-->() WITH a, count(*) as relCount WHERE relCount > 1 RETURN a"
    )
    result.toSet should equal(Set(Map("a" -> a)))
  }

  test("Can ORDER BY an aggregating key") {
    createNode("bar" -> "A")
    createNode("bar" -> "A")
    createNode("bar" -> "B")

    val result = executeWithAllPlanners(
      "MATCH (a) WITH a.bar as bars, count(*) as relCount ORDER BY a.bar RETURN *"
    )

    result should not be empty
  }

  test("Can ORDER BY a DISTINCT column") {
    createNode("bar" -> "A")
    createNode("bar" -> "A")
    createNode("bar" -> "B")

    val result = executeWithAllPlanners(
      "MATCH (a) WITH DISTINCT a.bar as bars ORDER BY a.bar RETURN *"
    )

    result should not be empty
    result should not(use("Projection"))
  }

  test("Can use WHERE on distinct columns") {
    createNode("bar" -> "A")
    createNode("bar" -> "A")
    createNode("bar" -> "B")

    val result = executeWithAllPlanners(
      "MATCH (a) WITH DISTINCT a.bar as bars WHERE a.bar = 'B' RETURN *"
    )

    result should not be empty
  }

  test("Can solve a simple pattern with the relationship and one endpoint bound") {
    val node1 = createNode()
    val node2 = createNode()
    val rel = relate(node1, node2)

    val result = executeWithAllPlanners(
      "WITH {a} AS b, {b} AS tmp, {r} AS r WITH b AS a, r LIMIT 1 MATCH (a)-[r]->(b) RETURN a, r, b",
      "a" -> node1, "b" -> node2, "r" -> rel
    )

    result.toList should equal(List(
      Map("a" -> node1, "b" -> node2, "r" -> rel)
    ))
  }

  test("nulls passing through WITH") {
    executeWithAllPlanners("optional match (a:Start) with a match (a)-->(b) return *") should be (empty)
  }

  test("WITH {foo: {bar: 'baz'}} AS nestedMap RETURN nestedMap.foo.bar") {

    val result = executeWithAllPlanners(
      "WITH {foo: {bar: 'baz'}} AS nestedMap RETURN nestedMap.foo.bar"
    )
    result.toSet should equal(Set(Map("nestedMap.foo.bar" -> "baz")))
  }

<<<<<<< HEAD

  test("WITH with predicate and aggregation should be handled by all planners") {
    // GIVEN
    createNode(Map("prop" -> 43))
    createNode(Map("prop" -> 42))

    // WHEN
    val query = "MATCH (n) WITH n WHERE n.prop = 42 RETURN count(*)"
    val result = executeScalarWithAllPlanners[Long](query)

    // THEN
    result should equal(1)
  }

  test("multiple WITHs with predicates and aggregation should be handled by all planners") {
    // GIVEN
    val david = createNode("name" -> "David")
    val other = createNode("name" -> "Other")
    val notOther = createNode("name" -> "NotOther")
    val notOther2 = createNode("name" -> "NotOther2")
    relate(david, other)
    relate(david, notOther)
    relate(david, notOther2)
    relate(other, createNode())
    relate(other, createNode())
    relate(notOther, createNode())
    relate(notOther, createNode())
    relate(notOther2, createNode())

    // WHEN
    val query = """MATCH (david { name: "David" })--(otherPerson)-->()
      |WITH otherPerson, count(*) AS foaf WHERE foaf > 1
      |WITH otherPerson WHERE otherPerson.name <> 'NotOther'
      |RETURN count(*)""".stripMargin
    val result = executeScalarWithAllPlanners[Long](query)

    //THEN
    result should equal(1)
  }
=======
  test("connected components after WITH") {
    val n = createLabeledNode("A")
    val m = createLabeledNode("B")
    val x = createNode()
    relate(n, x)

    val result = executeWithAllPlanners("MATCH (n:A) WITH n LIMIT 1 MATCH (m:B), (n)-->(x) RETURN *")

    result.toList should equal(List(Map("m" -> m, "n" -> n, "x" -> x)))
  }

>>>>>>> 49dbda71
}<|MERGE_RESOLUTION|>--- conflicted
+++ resolved
@@ -191,7 +191,16 @@
     result.toSet should equal(Set(Map("nestedMap.foo.bar" -> "baz")))
   }
 
-<<<<<<< HEAD
+  test("connected components after WITH") {
+    val n = createLabeledNode("A")
+    val m = createLabeledNode("B")
+    val x = createNode()
+    relate(n, x)
+
+    val result = executeWithAllPlanners("MATCH (n:A) WITH n LIMIT 1 MATCH (m:B), (n)-->(x) RETURN *")
+
+    result.toList should equal(List(Map("m" -> m, "n" -> n, "x" -> x)))
+  }
 
   test("WITH with predicate and aggregation should be handled by all planners") {
     // GIVEN
@@ -231,17 +240,4 @@
     //THEN
     result should equal(1)
   }
-=======
-  test("connected components after WITH") {
-    val n = createLabeledNode("A")
-    val m = createLabeledNode("B")
-    val x = createNode()
-    relate(n, x)
-
-    val result = executeWithAllPlanners("MATCH (n:A) WITH n LIMIT 1 MATCH (m:B), (n)-->(x) RETURN *")
-
-    result.toList should equal(List(Map("m" -> m, "n" -> n, "x" -> x)))
-  }
-
->>>>>>> 49dbda71
 }