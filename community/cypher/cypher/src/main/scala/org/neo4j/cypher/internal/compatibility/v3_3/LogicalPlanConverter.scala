--- conflicted
+++ resolved
@@ -76,26 +76,12 @@
             targetId = children(4).asInstanceOf[String])(SameId(Id(plan.assignedId.underlying)))
         case (plan: plansV3_3.ProceduralLogicalPlan, children: Seq[AnyRef]) =>
           convertVersion("v3_3", "v3_4", plan, children, procedureOrSchemaIdGen, classOf[IdGen])
-<<<<<<< HEAD
-        case (plan: plansV3_3.FullPruningVarExpand, children: Seq[AnyRef]) => // Remove when we update to 3.3.2
-          plansV3_4.PruningVarExpand(
-            children(0).asInstanceOf[LogicalPlanV3_4],
-            plan.from.name,
-            children(2).asInstanceOf[expressionsV3_4.SemanticDirection],
-            children(3).asInstanceOf[Seq[expressionsV3_4.RelTypeName]],
-            plan.to.name,
-            plan.minLength,
-            plan.maxLength,
-            children.last.asInstanceOf[Seq[(expressionsV3_4.LogicalVariable,expressionsV3_4.Expression)]]
-          )(SameId(Id(plan.assignedId.underlying)))
         case (plan: plansV3_3.OuterHashJoin, children: Seq[AnyRef]) =>
           plansV3_4.LeftOuterHashJoin(
             children(0).asInstanceOf[Set[String]],
             children(1).asInstanceOf[LogicalPlanV3_4],
             children(2).asInstanceOf[LogicalPlanV3_4]
           )(SameId(Id(plan.assignedId.underlying)))
-=======
->>>>>>> 561628d1
         case (plan: plansV3_3.LogicalPlan, children: Seq[AnyRef]) =>
           convertVersion("v3_3", "v3_4", plan, children, SameId(Id(plan.assignedId.underlying)), classOf[IdGen])
 
