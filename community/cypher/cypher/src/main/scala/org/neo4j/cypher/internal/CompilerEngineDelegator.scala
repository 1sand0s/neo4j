--- conflicted
+++ resolved
@@ -51,21 +51,7 @@
   */
 class CompilerEngineDelegator(graph: GraphDatabaseQueryService,
                               kernelMonitors: KernelMonitors,
-<<<<<<< HEAD
                               config: CypherConfiguration,
-=======
-                              configuredVersion: CypherVersion,
-                              configuredPlanner: CypherPlanner,
-                              configuredRuntime: CypherRuntime,
-                              useErrorsOverWarnings: Boolean,
-                              idpMaxTableSize: Int,
-                              idpIterationDuration: Long,
-                              errorIfShortestPathFallbackUsedAtRuntime: Boolean,
-                              errorIfShortestPathHasCommonNodesAtRuntime: Boolean,
-                              legacyCsvQuoteEscaping: Boolean,
-                              csvBufferSize: Int,
-                              planWithMinimumCardinalityEstimates: Boolean,
->>>>>>> 49a5a30e
                               logProvider: LogProvider,
                               compatibilityFactory: CompatibilityFactory) {
 
@@ -76,22 +62,13 @@
   private val compilerConfig = CypherPlannerConfiguration(
     queryCacheSize = getQueryCacheSize,
     statsDivergenceCalculator = getStatisticsDivergenceCalculator,
-<<<<<<< HEAD
     useErrorsOverWarnings = config.useErrorsOverWarnings,
     idpMaxTableSize = config.idpMaxTableSize,
     idpIterationDuration = config.idpIterationDuration,
     errorIfShortestPathFallbackUsedAtRuntime = config.errorIfShortestPathFallbackUsedAtRuntime,
     errorIfShortestPathHasCommonNodesAtRuntime = config.errorIfShortestPathHasCommonNodesAtRuntime,
     legacyCsvQuoteEscaping = config.legacyCsvQuoteEscaping,
-=======
-    useErrorsOverWarnings = useErrorsOverWarnings,
-    idpMaxTableSize = idpMaxTableSize,
-    idpIterationDuration = idpIterationDuration,
-    errorIfShortestPathFallbackUsedAtRuntime = errorIfShortestPathFallbackUsedAtRuntime,
-    errorIfShortestPathHasCommonNodesAtRuntime = errorIfShortestPathHasCommonNodesAtRuntime,
-    legacyCsvQuoteEscaping = legacyCsvQuoteEscaping,
-    csvBufferSize = csvBufferSize,
->>>>>>> 49a5a30e
+    csvBufferSize = config.csvBufferSize,
     nonIndexedLabelWarningThreshold = getNonIndexedLabelWarningThreshold,
     planWithMinimumCardinalityEstimates = config.planWithMinimumCardinalityEstimates
   )
