/**
 * Copyright (c) 2002-2015 "Neo Technology,"
 * Network Engine for Objects in Lund AB [http://neotechnology.com]
 *
 * This file is part of Neo4j.
 *
 * Neo4j is free software: you can redistribute it and/or modify
 * it under the terms of the GNU General Public License as published by
 * the Free Software Foundation, either version 3 of the License, or
 * (at your option) any later version.
 *
 * This program is distributed in the hope that it will be useful,
 * but WITHOUT ANY WARRANTY; without even the implied warranty of
 * MERCHANTABILITY or FITNESS FOR A PARTICULAR PURPOSE.  See the
 * GNU General Public License for more details.
 *
 * You should have received a copy of the GNU General Public License
 * along with this program.  If not, see <http://www.gnu.org/licenses/>.
 */
package org.neo4j.cypher

import java.util

import org.neo4j.cypher.internal.commons.CypherFunSuite
import org.neo4j.test.ImpermanentGraphDatabase

import scala.collection.JavaConverters._

class CypherCompatibilityTest extends CypherFunSuite {

  val QUERY_2_0_ONLY = "MATCH (n:Label) RETURN n"
  val QUERY_1_9_ONLY = "START n=node(*) RETURN n.prop?"
  val QUERY_FOR_BOTH = "START n=node(*) RETURN n"

  test("should_accept_1_9_queries_with_db_config") {
    runWithConfig("cypher_parser_version" -> "1.9") {
      engine =>
        val result = engine.execute(QUERY_1_9_ONLY)
        result.toList // Does not throw
    }
  }

  test("should_accept_1_9_queries_using_query_prologue") {
    runWithConfig() {
      engine =>
        val result = engine.execute(s"CYPHER 1.9 $QUERY_1_9_ONLY")
        result.toList // Does not throw
    }
  }

  test("should_be_able_to_switch_between_versions") {
    runWithConfig() {
      engine =>
        engine.execute(s"CYPHER 1.9 $QUERY_FOR_BOTH").toList shouldBe empty
        engine.execute(s"CYPHER 2.0 $QUERY_FOR_BOTH").toList shouldBe empty
    }
  }

  test("should_be_able_to_switch_between_versions2") {
    runWithConfig() {
      engine =>
        engine.execute(s"CYPHER 2.0 $QUERY_FOR_BOTH").toList shouldBe empty
        engine.execute(s"CYPHER 1.9 $QUERY_FOR_BOTH") shouldBe empty
    }
  }

  test("should_be_able_to_override_config") {
    runWithConfig("cypher_parser_version" -> "2.0") {
      engine =>
        engine.execute(s"CYPHER 1.9 $QUERY_1_9_ONLY").toList shouldBe empty
    }
  }

  test("should_be_able_to_override_config2") {
    runWithConfig("cypher_parser_version" -> "1.9") {
      engine =>
        engine.execute(s"CYPHER 2.0 $QUERY_2_0_ONLY").toList shouldBe empty
    }
  }

  test("should_use_default_version_by_default") {
    runWithConfig() {
      engine =>
        engine.execute(QUERY_2_0_ONLY).toList shouldBe empty
    }
  }

  test("should handle profile with older versions of the compiler") {
    runWithConfig() {
      (engine: ExecutionEngine) =>
        assertProfiled(engine, "CYPHER 1.9 PROFILE START n=node(*) RETURN n")
        assertProfiled(engine, "CYPHER 2.0 PROFILE MATCH n RETURN n")
        assertProfiled(engine, "CYPHER 2.1 PROFILE MATCH n RETURN n")
        assertProfiled(engine, "CYPHER 2.2 PROFILE MATCH n RETURN n")
    }
  }

  test("should not allow EXPLAIN to be used with some older compilers") {
    runWithConfig() {
      engine =>
        intercept[InvalidArgumentException](engine.execute("CYPHER 1.9 EXPLAIN MATCH n RETURN n"))
        intercept[InvalidArgumentException](engine.execute("CYPHER 2.0 EXPLAIN MATCH n RETURN n"))
        intercept[InvalidArgumentException](engine.execute("CYPHER 2.1 EXPLAIN MATCH n RETURN n"))
    }
  }

<<<<<<< HEAD
  test("should allow EXPLAIN to be used with some older compilers") {
    runWithConfig() {
      engine =>
        assertExplained(engine, "CYPHER 2.2 EXPLAIN MATCH n RETURN n")
=======
  test("should fail if asked to execute query with COST instead to fallback to RULE") {
    runWithConfig() {
      engine =>
        engine.execute("MATCH (n:Movie) SET n.title = 'The Movie'")
        engine.execute("PLANNER RULE MATCH (n:Movie) SET n.title = 'The Movie'")
        intercept[InvalidArgumentException](engine.execute("PLANNER COST MATCH (n:Movie) SET n.title = 'The Movie'"))
>>>>>>> 7b7d9da8
    }
  }

  private def assertProfiled(engine: ExecutionEngine, q: String) {
    val result = engine.execute(q)
    val ignored = result.toList
    assert(result.executionPlanDescription().asJava.hasProfilerStatistics, s"$q was not profiled as expected")
    assert(result.planDescriptionRequested, s"$q was not flagged for planDescription")
  }

  private def assertExplained(engine: ExecutionEngine, q: String) {
    val result = engine.execute(q)
    val ignored = result.toList
    assert(!result.executionPlanDescription().asJava.hasProfilerStatistics, s"$q was not profiled as expected")
    assert(result.planDescriptionRequested, s"$q was not flagged for planDescription")
  }

  private def runWithConfig(m: (String, String)*)(run: ExecutionEngine => Unit) = {
    val config: util.Map[String, String] = m.toMap.asJava

    val graph = new ImpermanentGraphDatabase(config) with Snitch
    try {
      val engine = new ExecutionEngine(graph)
      run(engine)
    } finally {
      graph.shutdown()
    }

  }
}<|MERGE_RESOLUTION|>--- conflicted
+++ resolved
@@ -104,19 +104,19 @@
     }
   }
 
-<<<<<<< HEAD
   test("should allow EXPLAIN to be used with some older compilers") {
     runWithConfig() {
       engine =>
         assertExplained(engine, "CYPHER 2.2 EXPLAIN MATCH n RETURN n")
-=======
+    }
+  }
+
   test("should fail if asked to execute query with COST instead to fallback to RULE") {
     runWithConfig() {
       engine =>
         engine.execute("MATCH (n:Movie) SET n.title = 'The Movie'")
         engine.execute("PLANNER RULE MATCH (n:Movie) SET n.title = 'The Movie'")
         intercept[InvalidArgumentException](engine.execute("PLANNER COST MATCH (n:Movie) SET n.title = 'The Movie'"))
->>>>>>> 7b7d9da8
     }
   }
 
