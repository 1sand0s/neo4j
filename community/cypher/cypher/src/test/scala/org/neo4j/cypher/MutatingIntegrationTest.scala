/*
 * Copyright (c) 2002-2016 "Neo Technology,"
 * Network Engine for Objects in Lund AB [http://neotechnology.com]
 *
 * This file is part of Neo4j.
 *
 * Neo4j is free software: you can redistribute it and/or modify
 * it under the terms of the GNU General Public License as published by
 * the Free Software Foundation, either version 3 of the License, or
 * (at your option) any later version.
 *
 * This program is distributed in the hope that it will be useful,
 * but WITHOUT ANY WARRANTY; without even the implied warranty of
 * MERCHANTABILITY or FITNESS FOR A PARTICULAR PURPOSE.  See the
 * GNU General Public License for more details.
 *
 * You should have received a copy of the GNU General Public License
 * along with this program.  If not, see <http://www.gnu.org/licenses/>.
 */
package org.neo4j.cypher

import java.util

import org.neo4j.graphdb._
import org.neo4j.kernel.impl.core.ThreadToStatementContextBridge
import org.scalatest.Assertions

import scala.collection.JavaConverters._

class MutatingIntegrationTest extends ExecutionEngineFunSuite with Assertions with QueryStatisticsTestSupport with NewPlannerTestSupport {

  test("create a single node") {
    val before = graph.inTx(graph.getAllNodes.asScala.size)

    val result = updateWithBothPlanners("create (a)")

    assertStats(result, nodesCreated = 1)
    graph.inTx {
      graph.getAllNodes.asScala should have size before + 1
    }
  }

  test("create a single node with props and return it") {
    val before = graph.inTx(graph.getAllNodes.asScala.size)

    val result = updateWithBothPlanners("create (a {name : 'Andres'}) return a.name")

    assertStats(result, nodesCreated = 1, propertiesWritten = 1)
    graph.inTx {
      graph.getAllNodes.asScala should have size before + 1
    }

    result.toList should equal(List(Map("a.name" -> "Andres")))
  }

  test("start with a node and create a new node with the same properties") {
    createNode("age" -> 15)

    val result = updateWithBothPlanners("match (a) where id(a) = 0 with a create (b {age : a.age * 2}) return b.age")

    assertStats(result, nodesCreated = 1, propertiesWritten = 1)

    result.toList should equal(List(Map("b.age" -> 30)))
  }

  test("create two nodes and a relationship between them") {
    val result = updateWithBothPlanners("create (a), (b), (a)-[r:REL]->(b)")

    assertStats(result, nodesCreated = 2, relationshipsCreated = 1)
  }

  test("create one node and dumpToString") {
    val result = updateWithBothPlanners("create (a {name:'Cypher'})")

    assertStats(result,
      nodesCreated = 1,
      propertiesWritten = 1
    )
  }

  test("deletes single node") {
    val a = createNode().getId

    val result = updateWithBothPlanners("match (a) where id(a) = 0 delete a")
    assertStats(result, nodesDeleted = 1)

    result.toList shouldBe empty
    intercept[NotFoundException](graph.inTx(graph.getNodeById(a)))
  }

  test("multiple deletes should not break anything") {
    (1 to 4).foreach(i => createNode())

    val result = updateWithBothPlanners("match (a), (b) where id(a) = 0 AND id(b) IN [1, 2, 3] delete a")
    assertStats(result, nodesDeleted = 1)

    result.toList shouldBe empty
  }

  test("deletes all relationships") {
    val a = createNode()
    val b = createNode()
    val c = createNode()
    val d = createNode()

    relate(a, b)
    relate(a, c)
    relate(a, d)

    val result = updateWithBothPlanners("match (a) where id(a) = 0 match (a)-[r]->() delete r")
    assertStats( result, relationshipsDeleted = 3  )

    graph.inTx {
      a.getRelationships.asScala shouldBe empty
    }
  }

  test("create multiple relationships in one query") {
    val a = createNode()
    val b = createNode()
    val c = createNode()

    val result = executeWithCostPlannerOnly("create (n) with n MATCH (x) WHERE id(x) IN [0, 1, 2] create (n)-[:REL]->(x)")
    assertStats(result,
      nodesCreated = 1,
      relationshipsCreated = 3
    )

    graph.inTx {
      a.getRelationships.asScala should have size 1
      b.getRelationships.asScala should have size 1
      c.getRelationships.asScala should have size 1
    }
  }

  test("set a property to a collection") {
    createNode("Andres")
    createNode("Michael")
    createNode("Peter")

    val result = updateWithBothPlanners("MATCH (n) with collect(n.name) as names create (m {name : names}) RETURN m.name")
    assertStats(result,
      propertiesWritten = 1,
      nodesCreated = 1
    )

      result.toComparableResult should equal(List(Map("m.name" -> List("Andres", "Michael", "Peter"))))
  }

  test("set a property to an empty collection") {
    val result = updateWithBothPlanners("create (n {x : []}) return n.x")
    assertStats(result,
      propertiesWritten = 1,
      nodesCreated = 1
    )
    result.toComparableResult should equal (List(Map("n.x" -> List.empty)))
  }

<<<<<<< HEAD
  test("create node from map values") {
    val result = updateWithBothPlanners("create (n {a}) return n.age, n.name", "a" -> Map("name" -> "Andres", "age" -> 66))
=======
  test("create_node_from_map_values") {
    val result = execute("create (n {a}) return n.age, n.name", "a" -> Map("name" -> "Andres", "age" -> 66))
>>>>>>> 88fa4421

    result.toList should equal(List(Map("n.age" -> 66, "n.name" -> "Andres")))
  }


  test("create rel from map values") {
    createNode()
    createNode()


    val result = updateWithBothPlanners("match (a), (b) where id(a) = 0 AND id(b) = 1 create (a)-[r:REL {param}]->(b) return r.name, r.age", "param" -> Map("name" -> "Andres", "age" -> 66))

    result.toList should equal(List(Map("r.name" -> "Andres", "r.age" -> 66)))
  }

  test("match and delete") {
    val a = createNode()
    val b = createNode()

    relate(a, b, "HATES")
    relate(a, b, "LOVES")

    intercept[ConstraintValidationException](executeWithRulePlanner("match (n) where id(n) = 0 match (n)-[r:HATES]->() delete n,r"))
  }

  test("delete and return") {
    val a = createNode()

    val result = executeWithCostPlannerOnly("match (n) where id(n) = 0 delete n return n")

    result.toList should equal(List(Map("n" -> a)))
  }

  test("create multiple nodes") {
    val maps = List(
      Map("name" -> "Andres", "prefers" -> "Scala"),
      Map("name" -> "Michael", "prefers" -> "Java"),
      Map("name" -> "Peter", "prefers" -> "Java"))

    val result = updateWithBothPlanners("unwind {params} as m create (x) set x = m ", "params" -> maps)

    assertStats(result,
      nodesCreated = 3,
      propertiesWritten = 6
    )
  }

  test("not allowed to create multiple nodes with parameter list") {
    val maps = List(
      Map("name" -> "Andres", "prefers" -> "Scala"),
      Map("name" -> "Michael", "prefers" -> "Java"),
      Map("name" -> "Peter", "prefers" -> "Java"))

    intercept[CypherTypeException](executeWithCostPlannerOnly("create ({params})", "params" -> maps))
  }

  test("not allowed to create multiple nodes with parameter list in rule planner") {
    val maps = List(
      Map("name" -> "Andres", "prefers" -> "Scala"),
      Map("name" -> "Michael", "prefers" -> "Java"),
      Map("name" -> "Peter", "prefers" -> "Java"))

    intercept[CypherTypeException](eengine.execute("cypher planner=rule create ({params})", Map("params" -> maps)))
  }

  test("fail to create from two iterables") {
    val maps1 = List(
      Map("name" -> "Andres"),
      Map("name" -> "Michael"),
      Map("name" -> "Peter"))
    val maps2 = List(
      Map("name" -> "Andres"),
      Map("name" -> "Michael"),
      Map("name" -> "Peter"))

    intercept[CypherTypeException](updateWithBothPlanners("create (a {params1}), (b {params2})", "params1" -> maps1, "params2" -> maps2))
  }

  test("first read then write") {
    val root = createNode()
    val a = createNode("Alfa")
    val b = createNode("Beta")
    val c = createNode("Gamma")

    relate(root, a)
    relate(root, b)
    relate(root, c)

    updateWithBothPlanners("match (root) where id(root) = 0 match (root)-->(other) create (new {name:other.name}), (root)-[:REL]->(new)")

    val result = executeWithAllPlanners("match (root) where id(root) = 0 match (root)-->(other) return other.name order by other.name").columnAs[String]("other.name").toList
    result should equal(List("Alfa", "Alfa", "Beta", "Beta", "Gamma", "Gamma"))
  }

  test("create node and rel in foreach") {
    updateWithBothPlanners("""
      |create (center {name: "center"})
      |foreach(x in range(1,10) |
      |  create (leaf1 {number : x}) , (center)-[:X]->(leaf1)
      |)
      |return distinct center.name""".stripMargin)
  }

  test("delete optionals") {
    createNode()
    val a = createNode()
    val b = createNode()
    relate(a,b)

    executeWithRulePlanner("""start n=node(*) optional match (n)-[r]-() delete n,r""")

    graph.inTx {
      graph.getAllNodes.asScala shouldBe empty
    }
  }

  test("delete path") {
    val a = createNode()
    val b = createNode()
    relate(a,b)

    updateWithBothPlanners("""match (n) where id(n) = 0 match p=(n)-->() delete p""")

    graph.inTx {
      graph.getAllNodes.asScala shouldBe empty
    }
  }

  test("string literals should not be mistaken for variables") {
    //https://github.com/neo4j/community/issues/523
    updateWithBothPlanners("EXPLAIN create (tag1 {name:'tag2'}), (tag2 {name:'tag1'}) return [tag1,tag2] as tags")
    val result = executeScalar[List[Node]]("create (tag1 {name:'tag2'}), (tag2 {name:'tag1'}) return [tag1,tag2] as tags")
    result should have size 2
  }

  test("create node from map with array value from java") {
    val list = new java.util.ArrayList[String]()
    list.add("foo")
    list.add("bar")

    val map = new java.util.HashMap[String, Object]()
    map.put("arrayProp", list)

    val q = "create (a{param}) return a.arrayProp"
    val result =  executeScalar[Array[String]](q, "param" -> map)

    assertStats(updateWithBothPlanners(q, "param"->map), nodesCreated = 1, propertiesWritten = 1)
    result.toList should equal(List("foo","bar"))
  }

  test("failed query should not leave dangling transactions") {
    intercept[RuntimeException](executeWithAllPlannersAndRuntimes("RETURN 1 / 0"))

    val contextBridge : ThreadToStatementContextBridge = graph.getDependencyResolver.resolveDependency(classOf[ThreadToStatementContextBridge])
    contextBridge.getTopLevelTransactionBoundToThisThread( false ) should be(null)
  }

  test("create unique twice with param map") {
    createNode()
    createNode()

    val map1 = Map("name" -> "Anders")
    val map2 = new util.HashMap[String, Any]()
    map2.put("name", "Anders")

    val r1 = executeScalar[Relationship]("match (a), (b) where id(a) = 0 AND id(b) = 1 create unique (a)-[r:FOO {param}]->(b) return r", "param" -> map1)
    val r2 = executeScalar[Relationship]("match (a), (b) where id(a) = 0 AND id(b) = 1 create unique (a)-[r:FOO {param}]->(b) return r", "param" -> map2)

    r1 should equal(r2)
  }

  test("create unique relationship and use created variable in set") {
    createNode()
    createNode()

    val r1 = executeScalar[Relationship]("match (a), (b) where id(a) = 0 AND id(b) = 1 create unique (a)-[r:FOO]->(b) set r.foo = 'bar' return r")

    graph.inTx {
      r1.getProperty("foo") should equal("bar")
    }
  }

  test("create unique twice with array prop") {
    createNode()
    createNode()

    eengine.execute("match (a) where id(a) = 0 create unique (a)-[:X]->({foo:[1,2,3]})")
    val result = eengine.execute("match (a) where id(a) = 0 create unique (a)-[:X]->({foo:[1,2,3]})")

    result.queryStatistics().containsUpdates should be(false)
  }

  test("full path in one create") {
    createNode()
    createNode()
    val result = updateWithBothPlanners("match (a), (b) where id(a) = 0 AND id(b) = 1 create (a)-[:KNOWS]->()-[:LOVES]->(b)")

    assertStats(result, nodesCreated = 1, relationshipsCreated = 2)
  }

  test("delete and delete again") {
    createNode()
    val result = updateWithBothPlanners("match (a) where id(a) = 0 delete a foreach( x in [1] | delete a)")

    assertStats(result, nodesDeleted = 1)
  }

  test("created paths honor directions") {
    val a = createNode()
    val b = createNode()
    val result = executeWithCostPlannerOnly("match (a), (b) where id(a) = 0 AND id(b) = 1 create p = (a)<-[:X]-(b) return p").toList.head("p").asInstanceOf[Path]

    result.startNode() should equal(a)
    result.endNode() should equal(b)
  }

  test("create unique paths honor directions") {
    val a = createNode()
    val b = createNode()
    val result = executeWithRulePlanner("match (a), (b) where id(a) = 0 AND id(b) = 1 create unique p = (a)<-[:X]-(b) return p").toList.head("p").asInstanceOf[Path]

    result.startNode() should equal(a)
    result.endNode() should equal(b)
  }

  test("create with parameters is not ok when variable already exists") {
    intercept[SyntaxException](updateWithBothPlanners("create a with a create (a {name:\"Foo\"})-[:BAR]->()").toList)
  }

  test("failure_only_fails_inner_transaction") {
    val tx = graph.beginTx()
    try {
      executeWithRulePlanner("match (a) where id(a) = {id} set a.foo = 'bar' return a","id"->"0")
    } catch {
      case _: Throwable => tx.failure()
    }
    finally tx.close()
  }

  test("create two rels in one command should work") {
    val result = updateWithBothPlanners("create (a{name:'a'})-[:test]->(b), (a)-[:test2]->(c)")

    assertStats(result, nodesCreated = 3, relationshipsCreated = 2, propertiesWritten = 1)
  }

  test("cant set properties after node is already created") {
    intercept[SyntaxException](updateWithBothPlanners("create (a)-[:test]->(b), (a {name:'a'})-[:test2]->c"))
  }

  test("cant set properties after node is already created2") {
    intercept[SyntaxException](executeWithRulePlanner("create (a)-[:test]->(b) create unique (a {name:'a'})-[:test2]->c"))
  }

  test("can create anonymous nodes inside foreach") {
    createNode()
    val result = updateWithBothPlanners("match (me) where id(me) = 0 foreach (i in range(1,10) | create (me)-[:FRIEND]->())")

    result.toList shouldBe empty
  }

  test("should be able to use external variables inside foreach") {
    createNode()
    val result = updateWithBothPlanners("match (a), (b) where id(a) = 0 AND id(b) = 0 foreach(x in [b] | create (x)-[:FOO]->(a)) ")

    result.toList shouldBe empty
  }

  test("should be able to create node with labels") {
    val result = updateWithBothPlanners("create (n:FOO:BAR) return labels(n) as l")

    assertStats(result, nodesCreated = 1, labelsAdded = 2)
    result.toList should equal(List(Map("l" -> List("FOO", "BAR"))))
  }

  test("complete graph") {
    val result =
      updateWithBothPlanners("""CREATE (center { count:0 })
                 FOREACH (x IN range(1,6) | CREATE (leaf { count : x }),(center)-[:X]->(leaf))
                 WITH center
                 MATCH (leaf1)<--(center)-->(leaf2)
                 WHERE id(leaf1)<id(leaf2)
                 CREATE (leaf1)-[:X]->(leaf2)
                 WITH center
                 MATCH (center)-[r]->()
                 DELETE center,r""")

    assertStats(result, nodesCreated = 7, propertiesWritten = 7, relationshipsCreated = 21, nodesDeleted = 1, relationshipsDeleted = 6)
  }

  test("for each applied to null should never execute") {
    val result = updateWithBothPlanners("foreach(x in null| create ())")

    assertStats(result, nodesCreated = 0)
  }

  test("should execute when null is contained in a collection") {
    val result = updateWithBothPlanners("foreach(x in [null]| create ())")

    assertStats(result, nodesCreated = 1)
  }

  test("should be possible to remove nodes created in the same query") {
    val result = updateWithBothPlanners(
      """CREATE (a)-[:FOO]->(b)
         WITH *
         MATCH (x)-[r]-(y)
         DELETE x, r, y""".stripMargin)

    assertStats(result, nodesCreated = 2, relationshipsCreated = 1, nodesDeleted = 2, relationshipsDeleted = 1)
  }

  test("all nodes scan after unwind is handled correctly") {
    createNode()
    createNode()
    createNode("prop" -> 42)
    createNode("prop" -> 42)
    val query = "UNWIND range(0, 1) as i MATCH (n) CREATE (m) WITH * MATCH (o) RETURN count(*) as count"

    val result = updateWithBothPlanners(query)

    assertStats(result, nodesCreated = 8)
    val unwind = 2
    val firstMatch = 4
    val secondMatch = 12 // The already existing 4 nodes, plus the now created 8
    result.toList should equal(List(Map("count" -> unwind * firstMatch * secondMatch)))
   }

}<|MERGE_RESOLUTION|>--- conflicted
+++ resolved
@@ -156,17 +156,11 @@
     result.toComparableResult should equal (List(Map("n.x" -> List.empty)))
   }
 
-<<<<<<< HEAD
   test("create node from map values") {
     val result = updateWithBothPlanners("create (n {a}) return n.age, n.name", "a" -> Map("name" -> "Andres", "age" -> 66))
-=======
-  test("create_node_from_map_values") {
-    val result = execute("create (n {a}) return n.age, n.name", "a" -> Map("name" -> "Andres", "age" -> 66))
->>>>>>> 88fa4421
 
     result.toList should equal(List(Map("n.age" -> 66, "n.name" -> "Andres")))
   }
-
 
   test("create rel from map values") {
     createNode()
@@ -488,6 +482,5 @@
     val firstMatch = 4
     val secondMatch = 12 // The already existing 4 nodes, plus the now created 8
     result.toList should equal(List(Map("count" -> unwind * firstMatch * secondMatch)))
-   }
-
+  }
 }