--- conflicted
+++ resolved
@@ -19,7 +19,6 @@
  */
 package org.neo4j.cypher
 
-<<<<<<< HEAD
 class ForeachAcceptanceTest extends ExecutionEngineFunSuite with NewPlannerTestSupport with QueryStatisticsTestSupport {
 
   test("should understand symbols introduced by FOREACH") {
@@ -36,9 +35,6 @@
     // should work
     eengine.execute(query, Map.empty[String, Any], graph.session())
   }
-=======
-class ForeachAcceptanceTest extends ExecutionEngineFunSuite with QueryStatisticsTestSupport {
->>>>>>> a8b609e2
 
   test("nested foreach") {
     // given
@@ -109,7 +105,6 @@
     resultList.head.get("p.foo") should equal(Some("p_bar"))
   }
 
-
   test("Foreach and delete should work together without breaking on unknown identifier types") {
     // given
     val node = createLabeledNode("Label")
@@ -121,7 +116,7 @@
         |FOREACH (r IN CASE WHEN rel IS NOT NULL THEN [rel] ELSE [] END | DELETE r )""".stripMargin
 
     // when
-    val result = execute(query)
+    val result = updateWithBothPlanners(query)
 
     // then
     assertStats(result, relationshipsDeleted = 1)
