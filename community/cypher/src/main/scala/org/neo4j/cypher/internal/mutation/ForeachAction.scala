--- conflicted
+++ resolved
@@ -20,30 +20,13 @@
 package org.neo4j.cypher.internal.mutation
 
 import org.neo4j.cypher.internal.commands.expressions.Expression
-import org.neo4j.cypher.internal.commands.IterableSupport
-import org.neo4j.cypher.internal.symbols.{SymbolTable, AnyIterableType}
+import org.neo4j.cypher.internal.commands.{CollectionSupport}
+import org.neo4j.cypher.internal.symbols.{AnyCollectionType, SymbolTable}
 import org.neo4j.cypher.internal.pipes.{QueryState, ExecutionContext}
 
-<<<<<<< HEAD
 case class ForeachAction(collection: Expression, id: String, actions: Seq[UpdateAction])
   extends UpdateAction
-  with IterableSupport {
-=======
-
-case class ForeachAction(collection: Expression, symbol: String, actions: Seq[UpdateAction])
-  extends UpdateAction
-  with IterableSupport {
-  def dependencies = {
-    val ownIdentifiers = actions.flatMap(_.identifier)
-
-    val updateDeps = actions.flatMap(_.dependencies).
-      filterNot(_.name == symbol). //remove dependencies to the symbol we're introducing
-      filterNot(ownIdentifiers contains) //remove dependencies to identifiers we are introducing
-
-    collection.dependencies(AnyIterableType()) ++ updateDeps
-  }
-
->>>>>>> b8d7223a
+  with CollectionSupport {
   def exec(context: ExecutionContext, state: QueryState) = {
     val before = context.get(id)
 
@@ -67,18 +50,13 @@
   }
 
   def filter(f: (Expression) => Boolean) = Some(collection).filter(f).toSeq ++ actions.flatMap(_.filter(f))
-<<<<<<< HEAD
 
   def rewrite(f: (Expression) => Expression) = ForeachAction(f(collection), id, actions.map(_.rewrite(f)))
 
   def identifier2 = Seq.empty
-=======
-
-  def rewrite(f: (Expression) => Expression) = ForeachAction(f(collection), symbol, actions.map(_.rewrite(f)))
->>>>>>> b8d7223a
 
   def assertTypes(symbols: SymbolTable) {
-    val t = collection.evaluateType(AnyIterableType(), symbols).iteratedType
+    val t = collection.evaluateType(AnyCollectionType(), symbols).iteratedType
 
     val innerSymbols: SymbolTable = symbols.add(id, t)
 
