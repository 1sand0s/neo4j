/**
 * Copyright (c) 2002-2012 "Neo Technology,"
 * Network Engine for Objects in Lund AB [http://neotechnology.com]
 *
 * This file is part of Neo4j.
 *
 * Neo4j is free software: you can redistribute it and/or modify
 * it under the terms of the GNU General Public License as published by
 * the Free Software Foundation, either version 3 of the License, or
 * (at your option) any later version.
 *
 * This program is distributed in the hope that it will be useful,
 * but WITHOUT ANY WARRANTY; without even the implied warranty of
 * MERCHANTABILITY or FITNESS FOR A PARTICULAR PURPOSE.  See the
 * GNU General Public License for more details.
 *
 * You should have received a copy of the GNU General Public License
 * along with this program.  If not, see <http://www.gnu.org/licenses/>.
 */
package org.neo4j.cypher.internal.symbols

import java.lang.String
import org.neo4j.cypher.CypherTypeException

case class AnyType() extends CypherType {
  override def equals(other: Any) = if (other == null)
    false
  else
    other match {
      case x: AnyRef => x.getClass == this.getClass
      case _ => false
    }

  override val iteratedType: CypherType = this

<<<<<<< HEAD
  override def toString: String = this.getClass.getSimpleName

  def parentType:CypherType = this //This is the root of all
=======
  override def toString: String = "Any"
>>>>>>> b8d7223a
}





















<|MERGE_RESOLUTION|>--- conflicted
+++ resolved
@@ -28,18 +28,15 @@
   else
     other match {
       case x: AnyRef => x.getClass == this.getClass
-      case _ => false
+      case _         => false
     }
 
   override val iteratedType: CypherType = this
 
-<<<<<<< HEAD
-  override def toString: String = this.getClass.getSimpleName
+  def parentType: CypherType = this
 
-  def parentType:CypherType = this //This is the root of all
-=======
+  //This is the root of all
   override def toString: String = "Any"
->>>>>>> b8d7223a
 }
 
 
