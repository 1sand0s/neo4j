/*
 * Copyright (c) 2002-2018 "Neo4j,"
 * Neo4j Sweden AB [http://neo4j.com]
 *
 * This file is part of Neo4j.
 *
 * Neo4j is free software: you can redistribute it and/or modify
 * it under the terms of the GNU General Public License as published by
 * the Free Software Foundation, either version 3 of the License, or
 * (at your option) any later version.
 *
 * This program is distributed in the hope that it will be useful,
 * but WITHOUT ANY WARRANTY; without even the implied warranty of
 * MERCHANTABILITY or FITNESS FOR A PARTICULAR PURPOSE.  See the
 * GNU General Public License for more details.
 *
 * You should have received a copy of the GNU General Public License
 * along with this program.  If not, see <http://www.gnu.org/licenses/>.
 */
package org.neo4j.cypher.internal.runtime.interpreted.pipes

import org.neo4j.cypher.internal.runtime.interpreted.ExecutionContext
import org.neo4j.cypher.internal.runtime.interpreted.commands.expressions.Expression
import org.neo4j.cypher.internal.v4_0.logical.plans.{CachedNodeProperty, IndexOrder, IndexedProperty}
import org.neo4j.internal.kernel.api.{IndexReadSession, NodeValueIndexCursor}
import org.neo4j.values.storable.{TextValue, Values}
import org.opencypher.v9_0.expressions.LabelToken
import org.opencypher.v9_0.util.CypherTypeException
import org.opencypher.v9_0.util.attribution.Id

abstract class AbstractNodeIndexStringScanPipe(ident: String,
                                               label: LabelToken,
                                               property: IndexedProperty,
                                               queryIndexId: Int,
                                               valueExpr: Expression) extends Pipe with IndexPipeWithValues {

  override val indexPropertyIndices: Array[Int] = if (property.shouldGetValue) Array(0) else Array.empty
  override val indexCachedNodeProperties: Array[CachedNodeProperty] = Array(property.asCachedNodeProperty(ident))
  protected val needsValues = indexPropertyIndices.nonEmpty

  valueExpr.registerOwningPipe(this)

  override protected def internalCreateResults(state: QueryState): Iterator[ExecutionContext] = {
    val baseContext = state.newExecutionContext(executionContextFactory)
    val value = valueExpr(baseContext, state)

    val resultNodes = value match {
      case value: TextValue =>
<<<<<<< HEAD
        new IndexIterator(state.query, baseContext, queryContextCall(state, state.queryIndexes(queryIndexId), value.stringValue()))
=======
        new IndexIterator(state.query, baseContext, queryContextCall(state, reference(state.query), value))
>>>>>>> 5e9720b7
      case Values.NO_VALUE =>
        Iterator.empty
      case x => throw new CypherTypeException(s"Expected a string value, but got $x")
    }

    resultNodes
  }

  protected def queryContextCall(state: QueryState,
<<<<<<< HEAD
                                 index: IndexReadSession,
                                 value: String): NodeValueIndexCursor
=======
                                 indexReference: IndexReference,
                                 value: TextValue): NodeValueIndexCursor
>>>>>>> 5e9720b7
}

case class NodeIndexContainsScanPipe(ident: String,
                                     label: LabelToken,
                                     property: IndexedProperty,
                                     queryIndexId: Int,
                                     valueExpr: Expression,
                                     indexOrder: IndexOrder)
                                    (val id: Id = Id.INVALID_ID)
  extends AbstractNodeIndexStringScanPipe(ident, label, property, queryIndexId, valueExpr) {

  override protected def queryContextCall(state: QueryState,
<<<<<<< HEAD
                                          index: IndexReadSession,
                                          value: String): NodeValueIndexCursor =
    state.query.indexSeekByContains(index, needsValues, indexOrder, value)
=======
                                          indexReference: IndexReference,
                                          value: TextValue): NodeValueIndexCursor =
    state.query.indexSeekByContains(indexReference, needsValues, indexOrder, value)
>>>>>>> 5e9720b7
}

case class NodeIndexEndsWithScanPipe(ident: String,
                                     label: LabelToken,
                                     property: IndexedProperty,
                                     queryIndexId: Int,
                                     valueExpr: Expression,
                                     indexOrder: IndexOrder)
                                    (val id: Id = Id.INVALID_ID)
  extends AbstractNodeIndexStringScanPipe(ident, label, property, queryIndexId, valueExpr) {

  override protected def queryContextCall(state: QueryState,
<<<<<<< HEAD
                                          index: IndexReadSession,
                                          value: String): NodeValueIndexCursor =
    state.query.indexSeekByEndsWith(index, needsValues, indexOrder, value)
=======
                                          indexReference: IndexReference,
                                          value: TextValue): NodeValueIndexCursor =
    state.query.indexSeekByEndsWith(indexReference, needsValues, indexOrder, value)
>>>>>>> 5e9720b7
}<|MERGE_RESOLUTION|>--- conflicted
+++ resolved
@@ -46,11 +46,7 @@
 
     val resultNodes = value match {
       case value: TextValue =>
-<<<<<<< HEAD
-        new IndexIterator(state.query, baseContext, queryContextCall(state, state.queryIndexes(queryIndexId), value.stringValue()))
-=======
-        new IndexIterator(state.query, baseContext, queryContextCall(state, reference(state.query), value))
->>>>>>> 5e9720b7
+        new IndexIterator(state.query, baseContext, queryContextCall(state, state.queryIndexes(queryIndexId), value ))
       case Values.NO_VALUE =>
         Iterator.empty
       case x => throw new CypherTypeException(s"Expected a string value, but got $x")
@@ -60,13 +56,8 @@
   }
 
   protected def queryContextCall(state: QueryState,
-<<<<<<< HEAD
                                  index: IndexReadSession,
-                                 value: String): NodeValueIndexCursor
-=======
-                                 indexReference: IndexReference,
                                  value: TextValue): NodeValueIndexCursor
->>>>>>> 5e9720b7
 }
 
 case class NodeIndexContainsScanPipe(ident: String,
@@ -79,15 +70,9 @@
   extends AbstractNodeIndexStringScanPipe(ident, label, property, queryIndexId, valueExpr) {
 
   override protected def queryContextCall(state: QueryState,
-<<<<<<< HEAD
                                           index: IndexReadSession,
-                                          value: String): NodeValueIndexCursor =
+                                          value: TextValue): NodeValueIndexCursor =
     state.query.indexSeekByContains(index, needsValues, indexOrder, value)
-=======
-                                          indexReference: IndexReference,
-                                          value: TextValue): NodeValueIndexCursor =
-    state.query.indexSeekByContains(indexReference, needsValues, indexOrder, value)
->>>>>>> 5e9720b7
 }
 
 case class NodeIndexEndsWithScanPipe(ident: String,
@@ -100,13 +85,7 @@
   extends AbstractNodeIndexStringScanPipe(ident, label, property, queryIndexId, valueExpr) {
 
   override protected def queryContextCall(state: QueryState,
-<<<<<<< HEAD
                                           index: IndexReadSession,
-                                          value: String): NodeValueIndexCursor =
+                                          value: TextValue): NodeValueIndexCursor =
     state.query.indexSeekByEndsWith(index, needsValues, indexOrder, value)
-=======
-                                          indexReference: IndexReference,
-                                          value: TextValue): NodeValueIndexCursor =
-    state.query.indexSeekByEndsWith(indexReference, needsValues, indexOrder, value)
->>>>>>> 5e9720b7
 }