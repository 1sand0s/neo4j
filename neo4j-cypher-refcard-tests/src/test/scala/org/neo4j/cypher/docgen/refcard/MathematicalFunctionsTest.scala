/**
 * Copyright (c) 2002-2013 "Neo Technology,"
 * Network Engine for Objects in Lund AB [http://neotechnology.com]
 *
 * This file is part of Neo4j.
 *
 * Neo4j is free software: you can redistribute it and/or modify
 * it under the terms of the GNU General Public License as published by
 * the Free Software Foundation, either version 3 of the License, or
 * (at your option) any later version.
 *
 * This program is distributed in the hope that it will be useful,
 * but WITHOUT ANY WARRANTY; without even the implied warranty of
 * MERCHANTABILITY or FITNESS FOR A PARTICULAR PURPOSE.  See the
 * GNU General Public License for more details.
 *
 * You should have received a copy of the GNU General Public License
 * along with this program.  If not, see <http://www.gnu.org/licenses/>.
 */
package org.neo4j.cypher.docgen.refcard
import org.neo4j.cypher.{ ExecutionResult, StatisticsChecker }
import org.neo4j.cypher.docgen.RefcardTest

class MathematicalFunctionsTest extends RefcardTest with StatisticsChecker {
  val graphDescription = List("ROOT KNOWS A")
  val title = "Mathematical Functions"
  val css = "general c2-2 c3-3 c4-4 c5-3 c6-5"

  override def assert(name: String, result: ExecutionResult) {
    name match {
      case "returns-one" =>
        assertStats(result, nodesCreated = 0)
        assert(result.toList.size === 1)
      case "returns-none" =>
        assertStats(result, nodesCreated = 0)
        assert(result.toList.size === 0)
    }
  }

  override def parameters(name: String): Map[String, Any] =
    name match {
      case "parameters=value" =>
        Map("value" -> "Bob")
      case "parameters=expression" =>
        Map("expr" -> .5)
      case "" =>
        Map()
    }

  def text = """
###assertion=returns-one parameters=expression
START n=node(%ROOT%)
RETURN

abs({expr})
###

The absolute value.

###assertion=returns-one parameters=expression
START n=node(%ROOT%)
RETURN

rand()
###

A random value. Returns a new value for each call. Also useful for selecting subset or random ordering.

###assertion=returns-one parameters=expression
START n=node(%ROOT%)
RETURN

round({expr})
###

Round to the nearest integer.

###assertion=returns-one parameters=expression
START n=node(%ROOT%)
RETURN

floor({expr})
###

The greatest integer less than or equal to a decimal number.

###assertion=returns-one parameters=expression
START n=node(%ROOT%)
RETURN

ceil({expr})
###

The smallest integer greater than or equal to a decimal number.

###assertion=returns-one parameters=expression
START n=node(%ROOT%)
RETURN

sqrt({expr})
###

The square root.

###assertion=returns-one parameters=expression
START n=node(%ROOT%)
RETURN

sign({expr})
###

`0` if zero, `-1` if negative, `1` if positive.

###assertion=returns-one parameters=expression
START n=node(%ROOT%)
RETURN

sin({expr})
###

<<<<<<< HEAD
Trigonometric functions, also `COS`, `TAN`, `COT`, `ASIN`, `ACOS`, `ATAN`, `ATAN2({y-expr}, {x-expr})`.
=======
Trigonometric functions, also `cos`, `tan`, `cot`, `asin`, `acos`, `atan`, `atan2`.
>>>>>>> 14f0249e

###assertion=returns-one parameters=expression
START n=node(%ROOT%)
RETURN

degrees({expr}), radians({expr}), pi()
###

Converts radians into degrees, use `radians` for the reverse. `pi` for π.

###assertion=returns-one parameters=expression
START n=node(%ROOT%)
RETURN

log10({expr}), log({expr}), exp({expr}), e()
###

<<<<<<< HEAD
Logarithm base 10, natural logarithm, `e` to the power of the parameter. Value of `e`.
             """
=======
Logarithm base 10, natural logarithm, `e` to the power of the paramameter. Value of `e`.

"""
>>>>>>> 14f0249e
}<|MERGE_RESOLUTION|>--- conflicted
+++ resolved
@@ -118,11 +118,7 @@
 sin({expr})
 ###
 
-<<<<<<< HEAD
-Trigonometric functions, also `COS`, `TAN`, `COT`, `ASIN`, `ACOS`, `ATAN`, `ATAN2({y-expr}, {x-expr})`.
-=======
-Trigonometric functions, also `cos`, `tan`, `cot`, `asin`, `acos`, `atan`, `atan2`.
->>>>>>> 14f0249e
+Trigonometric functions, also `cos`, `tan`, `cot`, `asin`, `acos`, `atan`, `atan2({y-expr}, x-expr})`.
 
 ###assertion=returns-one parameters=expression
 START n=node(%ROOT%)
@@ -140,12 +136,6 @@
 log10({expr}), log({expr}), exp({expr}), e()
 ###
 
-<<<<<<< HEAD
 Logarithm base 10, natural logarithm, `e` to the power of the parameter. Value of `e`.
              """
-=======
-Logarithm base 10, natural logarithm, `e` to the power of the paramameter. Value of `e`.
-
-"""
->>>>>>> 14f0249e
 }