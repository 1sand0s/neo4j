/*
 * Copyright (c) 2002-2017 "Neo Technology,"
 * Network Engine for Objects in Lund AB [http://neotechnology.com]
 *
 * This file is part of Neo4j.
 *
 * Neo4j is free software: you can redistribute it and/or modify
 * it under the terms of the GNU Affero General Public License as
 * published by the Free Software Foundation, either version 3 of the
 * License, or (at your option) any later version.
 *
 * This program is distributed in the hope that it will be useful,
 * but WITHOUT ANY WARRANTY; without even the implied warranty of
 * MERCHANTABILITY or FITNESS FOR A PARTICULAR PURPOSE.  See the
 * GNU Affero General Public License for more details.
 *
 * You should have received a copy of the GNU Affero General Public License
 * along with this program. If not, see <http://www.gnu.org/licenses/>.
 */
package org.neo4j.backup;

import java.io.ByteArrayOutputStream;
import java.io.File;
import java.io.IOException;
import java.io.UncheckedIOException;
import java.util.function.Predicate;

import org.neo4j.function.Predicates;
import org.neo4j.helper.IsChannelClosedException;
import org.neo4j.helper.IsConnectionException;
import org.neo4j.helper.IsConnectionRestByPeer;
import org.neo4j.helper.IsStoreClosed;
import org.neo4j.io.IOUtils;
import org.neo4j.kernel.configuration.Config;

public class BackupHelper
{

    private static final Predicate<Throwable> isTransientError = Predicates.any(
                    new IsConnectionException(),
                    new IsConnectionRestByPeer(),
                    new IsChannelClosedException(),
                    new IsStoreClosed() );

    private BackupHelper()
    {
    }

    public static BackupResult backup( String host, int port, File targetDirectory )
    {
        ByteArrayOutputStream outputStream = new ByteArrayOutputStream();
        boolean consistent = true;
        boolean transientFailure = false;
        boolean failure = false;
        try
        {
<<<<<<< HEAD
            BackupService backupService = new BackupService( outputStream );
            BackupService.BackupOutcome backupOutcome = backupService.doIncrementalBackupOrFallbackToFull( host, port,
                    targetDirectory, ConsistencyCheck.FULL, Config.defaults(), BackupClient.BIG_READ_TIMEOUT,
=======
            BackupProtocolService backupProtocolService = new BackupProtocolService(outputStream);
            BackupOutcome backupOutcome = backupProtocolService.doIncrementalBackupOrFallbackToFull( host, port,
                    targetDirectory, ConsistencyCheck.FULL, Config.embeddedDefaults(), BackupClient.BIG_READ_TIMEOUT,
>>>>>>> 46d0289a
                    false );
            consistent = backupOutcome.isConsistent();
        }
        catch ( Throwable t )
        {
            if ( isTransientError.test( t ) )
            {
                transientFailure = true;
            }
            else
            {
                failure = true;
                throw t;
            }
        }
        finally
        {
            if ( !consistent || failure )
            {
                flushToStandardOutput( outputStream );
            }
            IOUtils.closeAllSilently( outputStream );
        }
        return new BackupResult( consistent, transientFailure );
    }

    private static void flushToStandardOutput( ByteArrayOutputStream outputStream )
    {
        try
        {
            outputStream.writeTo( System.out );
        }
        catch ( IOException e )
        {
            throw new UncheckedIOException( e );
        }
    }
}<|MERGE_RESOLUTION|>--- conflicted
+++ resolved
@@ -54,15 +54,9 @@
         boolean failure = false;
         try
         {
-<<<<<<< HEAD
-            BackupService backupService = new BackupService( outputStream );
-            BackupService.BackupOutcome backupOutcome = backupService.doIncrementalBackupOrFallbackToFull( host, port,
+            BackupProtocolService backupProtocolService = new BackupProtocolService( outputStream );
+            BackupOutcome backupOutcome = backupProtocolService.doIncrementalBackupOrFallbackToFull( host, port,
                     targetDirectory, ConsistencyCheck.FULL, Config.defaults(), BackupClient.BIG_READ_TIMEOUT,
-=======
-            BackupProtocolService backupProtocolService = new BackupProtocolService(outputStream);
-            BackupOutcome backupOutcome = backupProtocolService.doIncrementalBackupOrFallbackToFull( host, port,
-                    targetDirectory, ConsistencyCheck.FULL, Config.embeddedDefaults(), BackupClient.BIG_READ_TIMEOUT,
->>>>>>> 46d0289a
                     false );
             consistent = backupOutcome.isConsistent();
         }
