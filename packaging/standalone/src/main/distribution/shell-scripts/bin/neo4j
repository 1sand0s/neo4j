--- conflicted
+++ resolved
@@ -184,26 +184,14 @@
     CONSOLE_LOG="$NEO4J_LOG/console.log"
 
     if [ $UID == 0 ] ; then
-<<<<<<< HEAD
-      su $NEO4J_USER -c "$JAVACMD -cp '$CLASSPATH' $JAVA_OPTS \
-=======
-      su $NEO4J_USER -c "nohup $JAVACMD -cp '$CLASSPATH' $JAVA_OPTS -Dlog4j.configuration=file:conf/log4j.properties \
-        -Dorg.neo4j.server.properties=\"${NEO4J_CONFIG}/neo4j-server.properties\" \
-        -Djava.util.logging.config.file=\"${NEO4J_CONFIG}/logging.properties\" \
->>>>>>> 38c4a859
+      su $NEO4J_USER -c "nohup $JAVACMD -cp '$CLASSPATH' $JAVA_OPTS \
         -Dneo4j.home=\"${NEO4J_HOME}\" -Dneo4j.instance=\"${NEO4J_INSTANCE}\" \
         -Dfile.encoding=UTF-8 \
         org.neo4j.server.Bootstrapper >> \"${CONSOLE_LOG}\" 2>&1 & echo \$! > \"$PID_FILE\" "
     else
       checkwriteaccess
       echo "WARNING: not changing user"
-<<<<<<< HEAD
-      $JAVACMD -cp "${CLASSPATH}" $JAVA_OPTS  \
-=======
-      nohup $JAVACMD -cp "${CLASSPATH}" $JAVA_OPTS -Dlog4j.configuration=file:conf/log4j.properties \
-        -Dorg.neo4j.server.properties="${NEO4J_CONFIG}/neo4j-server.properties" \
-        -Djava.util.logging.config.file="${NEO4J_CONFIG}/logging.properties" \
->>>>>>> 38c4a859
+      nohup $JAVACMD -cp "${CLASSPATH}" $JAVA_OPTS  \
         -Dneo4j.home="${NEO4J_HOME}" -Dneo4j.instance="${NEO4J_INSTANCE}" \
         -Dfile.encoding=UTF-8 \
         org.neo4j.server.Bootstrapper >> "${CONSOLE_LOG}" 2>&1 & echo $! > "${PID_FILE}"
