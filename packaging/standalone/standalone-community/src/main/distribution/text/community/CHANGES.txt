--- conflicted
+++ resolved
@@ -1,6 +1,5 @@
 For Release Notes, see http://neo4j.org/release-notes#neo4j-${project.version}
 
-<<<<<<< HEAD
 2.0.0-XX
 ---------
 Cypher:
@@ -86,14 +85,12 @@
 o Added support for labels across all APIs: Cypher, Core Java and REST
 o Added support for the new label-based indexes across all APIs: Cypher, Core Java and REST
 o Improvements to shell, including import/export of small graphs via cypher statements
-=======
+
 1.9.4 (2013-09-19)
 ------------------
 Lucene index:
 o Fixed issue where querying an index for "*:*" while having removed entities
   from it in the same transaction might result in exceptions.
-
->>>>>>> a92ec12b
 
 1.9.3 (2013-08-30)
 ------------------
