For Release Notes, see http://neo4j.org/release-notes#neo4j-${project.version}

<<<<<<< HEAD
2.0.M01
-------
o Added support for labels across all APIs: Cypher, Core Java and REST
o Added support for the new label-based indexes across all APIs: Cypher, Core Java and REST
o Improvements to shell, including import/export of small graphs via cypher statements
=======
1.9.RC1 (????-??-??)
--------------------
Lucene Index:
o Lucene upgraded to 3.6.2

Server:
o Introduces new slash screen containing a guide to Neo4j. Several small aesthetic improvements

Cypher:
o Fixed #578 - problem with profiling queries that use LIMIT
o Fixes #550 - problem when using START after WITH
o Allows single node patterns in MATCH
o Fixes problem for some patterns and all-nodes start points
o Fixes #650 - issue when doing multiple aggregation expressions on the same identifier
o Added timestamp function

Packaging:
o plugins/ subdirectory is searched recursively for server plugins
>>>>>>> e99f5aff

1.9.M05 (2013-03-05)
--------------------

Now compiles and runs under JDK 7

Kernel:
o Concurrent modifications to relationship chains now do now lead to RecordNotInUse exceptions or
  cache poisoning
o Proper tx management will now make negative transaction counts impossible
o IndexProvider is now deprecated, replaced by KernelExtensionFactory
o Store locks are respected from read only instances too
o grab_file_lock configuration setting is now deprecated

Lucene Index:
o LuceneIndexProvider is now replaced by LuceneKernelExtension

Server:
o Added support for X-Forwarded-Host and X-Forwarded-Proto headers to allow parameterising of 
  links in data for hosting behind proxy servers.

JMX:
o JMX will now provide info on all configuration values, including the defaults not explicitly set

Cypher:
o Fixes #450 - Predicates in WHERE are not evaluated correctly for certain patterns
o Fixes problem with null comparisons and optional relationships
o Made it possible to run the parser concurrently
o DISTINCT is now lazy, and keeps the incoming ordering
o Added execution plan descriptions to execution results
o Fixes #464 - getDeletedRelationships does not work for javacompat.ExecutionResult
o Fixes #535 - 'INTERNAL_SORT' columns show when doing RETURN * ORDER BY
o Added experimental profiled query support
o Fixes #489 - CREATE UNIQUE does not work as expected inside FOREACH

1.9.M04 (2013-01-17)
--------------------
Kernel:
o Start entries are now explicitly marked as written, solves a bug that might cause recovery to fail

Server:
o Increased performance for rest-batch-operations by a factor of 100

Cypher:
o Clearer error message for when aggregations are used in ORDER BY and not in RETURN
o Fixes #394 - Identifiers inside of FOREACH get the wrong type
o Fixes #390 - IN/ANY/NONE/ANY/SINGLE causes RuntimeException for some patterns
o Fixes #387 - Some patterns produced "Unexpected traversal state" in Cypher
o Upgraded the Scala version to 2.10
o Fixes #355 - Collections in collections are still Scala collections instead of Java collections

1.9.M03 (2012-12-21)
--------------------
Server:
o Pulled out Gremlin as separate plugin to support different versions

Cypher:
o Fixes #336 - Patterns that re-use a pattern node can produce non-existing matches
o Fixes #369 - The substring-function sometimes fails when no length is specified

1.9.M02 (2012-11-30)
--------------------
Kernel:
o Made sure that auto-indexing removed graph elements from indexes when they are delete
o OrderByTypeExpander keeps ordering of type AND direction
o Fixed an issue where a lock on a store was sometimes not released
o Old GraphDatabaseSetting classes are now wrappers for Settings instances
o Fixes an issue where an incomplete 2PC transaction could cause recovery to not be triggered
o Optimizations for read performance
  - Cache refers to relationship types as ints instead of Strings.
  - Binary search on sorted arrays for finding properties and
    relationship types in the cache.
  - Less objects instantiated during getting and iterating relationships.
  - Reduced number of map lookups significantly for a getProperty call,
    especially outside transaction or in transactions without any changes.
    (previously 8 lookups whereof 2 synchronized, now down to as low as 2)
  - Uses ThreadLocal as mapper from thread to transaction
  - Refactored LockReleaser into TransactionState, associated with each
    transaction instead

Server:
o Server now allows - under some specific circumstances - setting empty arrays as properties. 
  Specifically, it is allowed if there is a pre-existing array property on the entity from 
  which the server can infer the type of array to store.
o Traversal Javascript is now security sandboxed. It is possible to turn the sandbox off for
  the next two releases, for backwards compatibility.

Cypher:
o The traversal pattern matcher now supports variable length relationship patterns
o Fixes #946 - HAS(...) fails with ThisShouldNotHappenException for some patterns
o Made Cypher better at keeping a numeric type. Adding two integers now returns an integer, and not a double.
o Major refactoring to make certain Cypher is more lazy
o When asking for the top x rows by some value, Cypher will now only keep a list the size of x
o Fix so identifiers created inside a foreach can be used by other statements in the foreach
o Fix for problems when using patterns with multiple unnamed nodes
o Fixes problems when doing ORDER BY ... LIMIT x. When x is larger than the input set, sorting was never done.

1.9.M01 (2012-10-23)
--------------------
Kernel:
o XaDatasources now implement lifecycle and their registration with XaDatasourceManager triggers TxManager recovery
  on startup.
o Neo4j logical log now handles running out of disk space at a critical point gracefully.
o Kernel extensions are now factories that create instances which participate in the database's lifecycle
o Fixes a race condition around relationship chain loading from multiple threads on the same node

Cypher:
o Predicates can now be returned and used to set properties
o Fixes #797: CREATE UNIQUE now makes sure used identifiers have the same properties even if
  they are re-used without the properties
o Added the traversal matcher, which uses the new traversal framework abilities to do
  pattern matching. It should provide for nice performance benefits for a lot of queries.
o Fixed #866: Changed the LRU cache to make it safe to use concurrently, and made the parser single threaded
o Added the reduce() functionality
o Made addition automatically convert numbers to strings when adding the two together
o Added the string functions: str(), replace(), substring(), left(), right(), ltrim(), rtrim(), trim(), lower(), upper()
o Added the possibility to use ORDER BY, SKIP and LIMIT together with WITH
o Fixes #904: CREATE UNIQUE doesn't work with parameter maps
o Fixes #908: Parameters do not survive WITH if it has aggregation
o SET can now be used to set properties on nodes and relationships from maps or other graph elements

1.8.RC1 (2012-09-05)
--------------------
Kernel:
 o Removed contention around allocating and moving persistence windows so that a thread won't need to await
   another thread doing this refresh, instead just continue knowing that the windows will be optimally
   placed in a very near future.
 o Removed contention around translating a key (as String) into the ID by using copy-on-write map instead
   of a concurrent hash map. Used in property key as well as relationship type translation.
 o Fix for Node/Relationship#getPropertyValues() sometimes returning null values from the iterator.

Server:
 o Upgraded Jackson JAXRS to version 1.9.7 
 o Keeping the Cypher execution engine between calls makes it possible to re-use execution plans
 o added User-Agent header tracking to udc to determine rest-driver usage

Cypher:
 o Removed the /../ literal for regular expressions. Now a normal string literal is used instead
 o Concatenation handles types better
 o Changed how the graph-matching module is used, to make it safe for concurrent use
 o Better type error messages
 o Renamed iterable to collection
 o Fixed #795: so that WITH keeps parameters also for empty aggregation results
 o Fixed #772: Creating nodes/relationships goes before SET, so SET can run on already created elements
 o Added error when using != instead of <>
 o Fixed #787: Issue when comparing array properties with literal collections
 o Fixed #751: Better error message for some type errors
 o Fixed #818: Problem where properties could only have scalar values (they can be arrays as well)
 o Fixed #834: Gives relevant syntax exception when properties are entered in MATCH

1.8.M07 (2012-08-08)
--------------------
Kernel:
 o Traversal framework backwards compatibility
   + Cleaned up any breaking changes
   + Removed Expander#addFilter
 o Kernel JMX bean instance identifier is now reused and can optionally be set explicitly via forced_kernel_id config setting

Server:
 o Consoles in webadmin can now be disabled.

Cypher:
 o Added escape characters to string literals
 o Renamed `RELATE` to `CREATE UNIQUE`

UDC:
 o Added edition information (community, advanced, enterprise)
 o Added a cluster-name hash so that stores originating from the same cluster can be aggregated
 o Fixed release version and revision
 o Changed precedence of database configuration over internal udc configuration
 o Added distribution information (dpkg, rpm, unknown)

1.8.M06 (2012-07-06)
--------------------
Kernel:
 o Deprecated AbstractGraphDatabase.transactionRunning()
 o Changed synchronization of applying transactions to prevent a deadlock scenario
 o Original cause can be extracted from a transaction RollbackException

Server:
 o Fixed issue that stopped the server from starting without the UDC-jars.

Cypher:
 o Fixes problem when graph elements are deleted multiple times in the same query
 o Fixes #625: Values passed through WITH have the wrong type
 o Fixes #654: Some paths are returned the wrong way

1.8.M05 (2012-06-25)
--------------------
Kernel:
 o Configurable amount of logical logs to keep, by for example number of days or size on disk.
   keep_logical_logs configuration is extended to support values such as: "10 days", "200M size" a.s.o.
   Regardless of configuration there will always be at least the latest non-empty logical log left.
 o Reduced synchronization while memory mapping files, leading to increased multithreaded performance

Server:
 o Added support for multi line Cypher queries in webadmin browser

Lucene-index:
o Removed lucene_writers_cache_size and have lucene_searcher_cache_size decide for both, since
  it's doesn't make sense to have a writer w/o a searcher and isn't possible to have a searcher
  w/o its writer.
o Loosened contention regarding getting index searchers for querying.

Cypher:
 o CREATE and RELATE can now introduce path identifiers
 o String literals can now contain escape characters
 o Fixes #600: Double optional with no matching relationships returns too many rows
 o Fixes #613: Missing dependencies not reported correctly for queries with RELATE/SET/DELETE
 o Fixes around optional paths

1.8.M04 (2012-06-07)
--------------------
Kernel:
 o Additions to the traversal framework:
   + Bidirectional traversals (with BidirectionalTraversalDescription). AllPaths/AllSimplePaths
     uses this feature and are now faster due to less relationships being traversed.
   + Multiple start nodes (as well as multiple end nodes for bidirectional traversals).
   + PathExpander (RelationshipExpander for Paths) which has the full Path passed in instead of
     just the end node of the path. It can also see and modify a user defined traversal branch state.
   + Metadata about the traversal, for the time being: number of relationships traversal and
     number paths returned.
   + Added Path#reverseNodes() and Path#reverseRelationships which gives all nodes/relationships in
    a path in reverse order (starting from the end node going back to the start node). More relevant
  	in many scenarios as well as allowing for a more efficient implementation.
   + Sorting of traversal results, specify with TraversalDescription#sort(Comparable).
   + Some measure to reduce memory consumption and garbage generation during traversals.

Graph-algo:
 o AllPaths/AllSimplePaths uses the new bidirectional traversal feature in the traversal framework.
  Less relationships now needs to be traversed to find the requested paths.
 o Added an implementation of the shortest path algorithm with the bidirectional traversal feature.

Cypher:
 o CREATE now accepts full paths and not only single nodes and relationships
 o Path patterns can now be used as expressions and as predicates
 o Fixes bug where RELATE fails to compare array properties
 o Fixes #573: Arithmetics operations have wrong type
 o Fixes #567: Parameter maps coming through REST are not parsed correctly
 o Fixes #563: COUNT(*) does not return 0 for empty result
 o Fixes #561: RELATE doesn't work as expected with map-parameters

1.8.M03 (2012-05-24)
--------------------
Kernel:
 o Changed array map to CHM in property index manager, better multithreaded performance
Shell:
 o Added BEGIN TRANSACTION/COMMIT/ROLLBACK
 o Sessions now live on the server side instead of on the client, which means that not just
  serializable values can be set there. Paves the way for Cypher making use of it.
Server:
 o keep_logical_logs is now respected if set to false - default is still true
Cypher:
 o Added RELATE
 o Changed the CREATE syntax, so it looks more like RELATE
 o Fixes #506: delete head(rels) doesn't work
 o Fixes #508: length function on array properties doesn't work
 o Fixes #512: start n=node(*) match n-[r?]->() delete n,r not working
 o Fixes #514: Extract doesn't work with array properties
 o Fixes #523: String literals not parsed correctly in CREATE statement
 o Fixes #526: cypher filter in return clause
 o Fixes #536: SQRT only returns an integer
 o Fixes #543: Appending elements to collections
 
1.8.M02 (2012-05-11)
--------------------
Kernel:
 o Optimized short string and short array encoding algorithms
 o Fixed problem with SpringTransactionManager during HA master switch
Shell:
 o Shell can now be exited with Ctrl-D
Server:
 o Support for streaming results for http batch operations.
 o Proper encoding of Index URI key/value pairs.
 o Fixed Swedish character problem in webadmin string properties.
 o Webadmin chart labels have nice formatting now.
Cypher:
 o Added the possibility to create nodes from an iterable of maps

1.8.M01 (2012-04-26)
--------------------
o Byte array properties are handled in a more optimized way, increasing performance by a couple of times at least.
o Fix for an issue where update of cache when creating a relationship on a very dense node would take longer and longer time.
o Fix for an issue where a recovery would sometimes fail with it reporting that a start record already had been injected.
o Added "create" shell app for Cypher queries only doing creations.
Server:
  o Added streaming to REST API. All representation implementations have been adapted to produce their data lazily.
  o Added HTTP logging.
Cypher:
  o Added the possibility to return all graph elements using RETURN *
  o Added CREATE, SET, DELETE, FOREACH, WITH
  o Fixes issue #432, #446

1.7 (2012-04-18)
----------------
o Moved BatchInserter to a different package.
o Fixed 'Record Not In Use' issue with creating and setting Node properties with the BatchInserter.
Cypher:
  o Added the possibility to use multiple relationship types on patterns
  o Fixed bug when aggregation is used in ORDER BY and not listed in the RETURN clause
Server:
  o Added scored index results to REST API
  o Improvements to installation docs for the server
  o Added auto index management API to REST, fixing #399
  o Fixed unicode issues in batch operations API in windows and OS X
  o Server now disallows creating indexes with empty names. Closes #311
  o Attempting to delete a non-existing index now returns 404, closes #349
UDC:
  o Modified UDC to run one thread per DB, and to shut down background thread on unload. Closes #279
  o UDC now sends the machines MAC adress to Neo Technology, to separate between instances behind firewalls
  o UDC now sends database registration ID to Neo Technology, if one is available
  o UDC now sends "tags" to Neo Technology, these contain information about the type of deployment, such as language, web-container, app-container, spring, ejb

1.7.M03 (2012-04-11)
--------------------
o Removed old OSGi support in favor of the new and better one.
o Added possibility to use logback for logging.
o Renamed array cache to GC resistant cache (GCR) and moved it to enterprise.
o Fixed problem with GCR cache that could cause it to calculate incorrect size.
o Fixed problem with closing of messages.log on windows

1.7.M02 (2012-03-26)
--------------------
o Added lock free atomic array cache that avoids triggering full GCs.
o Added GC monitor that will keep track on how much the JVM blocks application threads.
o Fix for an issue where upgrading indices with an unclean shutdown.

1.7.M01 (2012-03-12)
--------------------
o Fixed bug in PropertyStore that during recovery would throw exception if the last record was incomplete.
o Fixes to transaction log start position caching which mitigates a performance issue and fixes a caching issue during rotation.
o Fixed a couple of issue around copying incomplete transaction to new log during a log rotation.
o Fixed a property cache poisoning bug and some stale references leaking.
o Fixed a data race issue between threads removing the same property while the node is evicted from cache.
o Fixed an issue where a property record in the logical log was missing its owner.
o Log messages in messages.log are now printed in UTC time zone so that it's the same across servers.
o Fix for an issue where a full rebuild of an id generator (rebuild_idgenerators_fast=false) could result
  in exception when adding free ids.
o Fix for issue which would close an id generator as clean if a startup failed at the wrong time, which would make
  the id generator diverge from the store it held ids for and possible truncate that store file the next clean shutdown.
Indexing:
  o Added LowerCaseKeywordAnalyzer and a clear test for it which shows how to configure a case-insensitive exact index.
Cypher:
  o Added literal collections and the IN predicate
  o Added HEAD, TAIL, LAST and FILTER
  o Added ! so that missing property can evaluate to false
  o BREAKING CHANGE: To check whether a property exists on a node, use the HAS(...) function
  o Arithmetic & string concatenation
  o An identifier can now be assigned all the nodes/rels in the graph - START a=node(*)
  o Predicates can be specified inside of a pattern relationship description
Server:
  o Fixed a NPE in guarded database for the result of Index#putIfAbsent.
  o Added SSL support in the server.
  o SecurityRule implementations can now use simple wildcards to allow whole sub paths of URIs to be covered by the rule.
  o Added an "order" parameter to index REST queries to control result ordering.
Shell:
  o dbinfo command now able to print simple values as well as arrays and compound values as JSON output.
  o A shell server which isn't remotely avaiable doesn't touch RMI, neither does a client which connects
    to a server within the same JVM. This makes for less RMI garbage when forgetting to call shutdown().
  o Fixes problem with eval command in that it couldn't execute a single-line command, which made it impossible
    to do ./shell -c 'eval ...' from outside
UDC:
  o Added MAC address to pings.


1.6 (2012-01-19)
----------------
o Fixed a ConcurrentModificationException problem in lucene index when rotating logs and listing store files.
o Fixes issues #173, #118, #138, #103
o Minor performance optimization in property handling code.
Cypher:
  o Lots of changes to the parsers error reporting
  o Queries can now be pre-pended with which parser version to use
  o Database configuration can now change which version of the parser to use as default

1.6.M03 (2012-01-12)
--------------------
o Added a different aggregation logic. Makes aggregating on the same columns as sorting much faster
o Made it possible to query on array properties
o Fixed bugs #157,#140,#168,#170 and a bug which prevented a node sent in as a parameter unable to be returned in a result
o Added means of introspecting locks taken by the LockManager.
o Added a diagnostics API.
o Added Index#putIfAbsent which ensures uniquely put key/value pair for an entity.
o Added UniqueFactory which gets or creates entities uniquely using Index#putIfAbsent
o Fixed an issue with upgrading an 1.5.M02 store where a "store version" record wouldn't be added and which caused problems after non-clean shutdown.
o Fixed an issue where sometimes dual start entries for a transaction would be added in the logical log.
o Upgraded to Lucene version 3.5.
o Added request timeout, controlled with org.neo4j.server.webserver.limit.executiontime (disabled by default).
  Request header (max-execution-time) can shorten it if specified.
o Fixed issues #113, #166, #172
o Allow overriding of server base url for when test browser needs to access server via a different hostname from the bind address.
o Exposes get-or-create-uniquely via REST in ex. POST /index/node/<name>?unique {...}
o Added shell command mknode for creating new nodes w/o creating a relationship.

1.6.M02 (2011-12-16)
--------------------
o [server] Webadmin data browser now supports cypher queries
o [server] DEPRECATION: Cypher execution is now part of the core REST API, the cypher plugin is deprecated.
o [server] Updated to gremlin 1.4
o [server] Fixed bug in how auto indexes are represented
o [server] Max request execution time can now be limited
o [server] Hypermedia URLs returned by the server now set their host based on the HTTP host header
o [kernel] Lower memory usage of ImpermanentGraphDatabase.
o [kernel] Abstracted stores that stores id/name pairs into AbstractNameStore/AbstractNameRecord and removed lots of duplicated code.
o [kernel] Fixed a race condition in the property cache which cuold poison the cache.
o [kernel] Fixed an issue where a JVM crash in the wrong place would make the next startup rename the current logical log without
  incrementing the logVersion, making the next log rename fail.
o [kernel] Start records in the logical log aren't written until the transaction starts preparing/committing. This fixes an issue
  with the logical log not being rotated sometimes.
o [kernel] Added AbstractGraphDatabase#tx() which returns a TransactionBuilder possible of configuring the transaction to be "unforced"
  meaning that logical logs won't be forced when committing. Means better performance for small non-critical transactions.
o [kernel] Reduced number of proxy object instantiation and node record loading in general.
o [kernel] Added a wrapping graphdb abstraction, which makes instances survive even if the underlying db restarts.
o [kernel] Detached LogExtractor from XaLogicaLog so that it can be used without having a db running.
o [kernel] Added an API for progress indication. With a default implementation that prints dots (every 0.5%) and percentages (every 10%) to a PrintStream.
o [cypher] Added allShortestPaths
o [cypher] Added COALESCE
o [cypher] Added column aliasing with AS
o [cypher] Variable length relationships can now introduce a rel-iterable
o [cypher] BREAKING CHANGE: Changed the syntax for iterable predicated ALL/NONE/ANY/SINGLE to use WHERE instead of a colon
o [cypher] BREAKING CHANGE: ExecutionResult is now a read-once, forward only iterator. 
o [cypher] Fixed problems with optional graph elements


1.6.M01 (2011-11-24)
--------------------
o ImpermantentGraphDatabase now uses purely in-memory structures for speed during tests. It's done on a FileChannel level
  so that every other aspect of the database is intact, just that the bytes end up in ByteBuffers instead of files.
o Fixed an issue with evaluators not executing correctly for the start node of a traversal.
o Fixed an issue with BufferOverflowException thrown sometimes during extraction of prepared transactions.
o Added graph properties, i.e. properties that belongs to the graph itself as opposed to a specific node or relationship.
  Useful for extensions which would like to store configuration and what not.
o Better multi-line support in shell, as well as case insensitive app names.
o GraphDatabaseService#getAllNodes and #getRelationshipTypes @Deprecated and moved to GlobalGraphOperations class,
  where also #getAllRelationships is implemented.
o Added LRU cache for open indexes so that a limit can be set. Thanks vivekprahlad (github id) for the patch.
o When using ImpermanentGraphDatabase RAMDirectory is used instead of FSDirectory. Useful for speed during testing.
o Added a LowerCaseKeywordAnalyzer to use for having an exact case-insensitive index.
o Cypher console in webadmin is now a Neo4j Shell console with the exact same Cypher support included.
o More documentation and examples.
o Made zero length (a single node) as well as optional paths in Cypher possible
o Cypher Skip, limit and regular expressions can now be parameterized
o Column order in Cypher output is now preserved
o Cypher Distinct and order by can now be used at the same time
o Cypher Execution plans can now be pretty printed
o Solved a bug when using multiple regular expressions in the same query
o Added the extract function in Cypher

1.5 (2011-10-18)
----------------
o More useful logging to messages.log to help investigating problems.
o Fixed some issues with detection of version and the need to migrate a store.
o In webadmin: visualization adds nodes/relationships to the view for each search and search is performed with CTRL+ENTER.
o Added DISTINCT to all aggregate functions in Cypher.

1.5.M02 (2011-10-10)
--------------------
o [STORE FORMAT CHANGE] New layout of the property store(s) which results in roughly a 30% reduction in size on disk as well as fewer I/O read operations for reading properties.
o Significant performance improvements for extracting transactions from logical logs.
o Lots of new Cypher features, f.ex: path functions, parameters, shortest path function.
o Icons in the visualization in webadmin and added a standalone webadmin mode.
o REST batch API has reduced memory overhead and more appropriate response codes in case of failure.
o Adding to index via REST has changed to have the value in the JSON body.
o Added simple security and authorization hooks and configuration in the server.

1.5.M01 (2011-08-31)
--------------------
o Fixed file lock issues on an open database which could cause them to be released, making the database vulnerable.
o Fixed several recovery issues which could leave the logical logs in an inconsistent state after a recovery.
o Fixed some data visibility issue for relationships as well as some issues with committing relationships to NodeImpl.
o Auto indexing follows tightly with each mutating operation, not per transaction commit.
o Tighter integration with the manual in a lot of places.

1.4 (2011-06-27)
----------------
o Fix for numerical values not being indexes properly in fulltext index.
o More shell commands for deleting entities from the graph.

1.4.M04 (2011-06-09)
--------------------
o First iteration of the Cypher Query Language included,
  with a section in the manual.
o Experimental support for batch operations in REST
o The Neo4j Manual now includes some examples, and the
  section on REST has been extended.   

1.4.M01 (2011-04-28)
--------------------
o Server logging has been changed, see the Server Configuration chapter in
  the manual for further information.

1.3 (2011-04-11)
----------------
o Neo4j Community now licensed under GPL
o All known Windows problems in Neo4j fixed.
o rewritten Webadmin interface with graph visualization support
o Short string support in kernel for better
o 256 Billion database primitives
o support for Gremlin 0.9 and related Tinkerpop projects
o Better JMX and monitoring support (Neo4j Advanced)
o New backup solution with support for both incremental and full online backup (Neo4j Enterprise)

1.3.M05 (2011-03-24)
--------------------
o New look and feel of the webadmin
o New visual data browser
o Updated to Gremlin 0.8
o Added docs for server plugin initialization.

1.3.M04 (2011-03-10)
--------------------
o All manpages are included in the manual.
o Some fixes to be more Windows friendly.
o Added Dijkstra to the list of graph algorithms to be used when finding paths.
o Support for advanced index queries through REST.

1.3.M03 (2011-02-24)
--------------------

o Numerous updates to the Webadmin tool to make it more usable and to fix some visual bugs.
o Removal of the properties service, replaced with a discovery service to allow third-party apps to bind to the server at runtime and discover what services are offered and where.
o Changed the configuration file format to make it simpler and less error prone (but it is *not*) backwards compatible with earlier versions.
o Separated out the server plugin API for easier development, making only the only development dependency for server a very thin layer and small jar.

1.3.M02 (2011-02-10)
--------------------

o Gremlin updated to 0.7 and trimmed down to bare bones dependencies.
o Webadmin minor improvements in Console, Data browser and monitoring.
o better REST JSON property support in Arrays.
o server started in High Availability mode.

1.3.M01 (2011-01-27)
--------------------

o Full online backup (no need to copy store files before hand) in HA and general support for requests with unlimited size.
o A couple of bugs fixed in lucene index.
o More memory efficient handling of transaction streams (extracting and applying).
o New 'eval' shell command which lets you execute JavaScript on the database.

- Server
o Ability to start the server in HA mode.
o Excludes the neo4j-index component (not used anyhow) to enable HA mode.

- Examples
o Added an example of an ordered traversal.

1.2 (2010-12-29)
----------------

- New components:
o Neo4j Server, including Web Admin
o Neo4j High Availability
o Neo4j Graph Database Monitoring and Management tools moved to its own component
o Neo4j Index API integrated in the GraphDatabaseService API
o Neo4j Usage Data Collection

- Other changes:
o Additional services (extensions) for the Neo4j kernel are loaded automatically or can be injected in a running instance.
o Improved memory footprint and read performance.
o A weak reference cache is now available for high load low latency workloads.
o The old index API has been deprecated (but still included and have been updated to use Lucene version 3.0.1).
o There is a new index API based on Lucene supporting multiple indexes both for nodes and relationships.
o Path algos can now be performed using the shell.

o All known bugs have been fixed. For more details see the individual milestone releases below.

1.2.M06 (2010-12-21)
--------------------

- Kernel
o Fixed an issues with PruneEvaluators getting invoked with the start node as argument.
  PruneEvaluators was never invoked with the start node before the arrival of Evaluator interface.
o Added logging of recovery completion.
o Added TransactionData#isDeleted(Node) and #isDeleted(Relationship) and also made
  the collection to hold these a HashSet instead of ArrayList. This allows fast
  lookups for asking if a node/relationship is deleted in a transaction.
o More flexible caching (can instantiate an arbitrary Cache object).

- Shell
o Fixed a problem where ShellServerExtension assumed the shell was enabled during shutdown, which could result in NPE.

- Lucene-index
o More flexible caching (can instantiate an arbitrary Cache object).
o Merged the fast-writes branch. Basically it makes committing changes to lucene indexes
  faster and more throughput-friendly for multiple threads. The performance improvement
  for committing lucene transactions shows best for small transactions, but will improve
  all modifying operations to lucene indexes.
o Fixed bug which could close an IndexSearcher before it was supposed to when
  there was exactly one item in the result set, two or more threads did this at
  the same time as there was another thread doing an update... AND the reading
  threads all called IndexHits#getSingle() on the result.

- HA
o When a new master is chosen, slaves throws away the id allocations they got from the previous master. This fixes a problem where occupied ids where reused.
o Enabled (and fixed problem with) thread on master which checks for dead slave connections and rolls back those transactions, so that their locks are released.
  This fixes a problem where an HA cluster would seem to freeze up and become unresponsive to write requests.
o Adding Log4j and Netty license information.
o Also closes the executor containing the connections.
o Changed dependency scopes.
o Shuts down databases after verifying them.

- Server
o Bridge OSGi LogService to server Logger. Bundle log messages and stdout pipe through correctly.
o Refactoring of functional tests to remove static dependencies. Introduced a server builder to deal with it instead.
o Can now add performance-tweaking properties to the database hosted by the server. It uses the same neo4j.properties file as the embedded version, but you need to add a property: 
  org.neo4j.server.db.tuning.properties into the neo4j-server.properties file.
o Webadmin: Removed component titles, added save button to data browser, minor change to data browser layout.
o Webadmin: Minor UI updates, added error message that shows up when server connection is lost.
o Webadmin: Moved charts into tabbed box, minor UI updates.
o Fixed an issue with initialization order of things in the server to make sure that RRD is initialized when it is needed.
o Webadmin: Added proper tab-like styling to chart tabs and scale selectors.
o Fixed bug in RRD memory usage sampler, making rounding happen at end of calculations, instead of in the midst of.
o Webadmin: Made 30minutes the default view in charts.
o Webadmin: Added kernel version to dashboard, fixed bug in chart drawing (was drawing when the charts are not visible under certain conditions).
o Webadmin: Disallow self relationships in UI, and show error message explaining this.
o Can now load 3rd party JAX-RS jars from the classpath.
o Updated static assembly to properly include both webadmin statics and documentation. Documentation now tested and ships properly down to neo4j-standalone.
o Webadmin: Made the current node show up by default when adding new relations in webadmin.
o Webadmin: Dashboard shows charts with tabs, and allows switching between charts.
o Added a basic readme with instructions for building, running, and functional testing.
o Updating the way to create temporary files to solve the functional test problem where lots of files stick around.
o re-implemented REST to expose indexing of nodes and relationships (new index API)
o single path algo works in RestfulGraphDatabase now
o fixed duplicate paths for delete node or relationship from index
o Http DELETE requires the proper mediatype to accept
o All indexes must be created to use them.
o Added the ability extend the REST API with server plugins.
o Added back links to the first page in the HTML format.
o updating to Gremlin 0.6
o Updated the component site documentation with the new index API.

1.2.M05 (2010-12-02)
--------------------

-New components
o neo4j-ha, providing high availability

-Important changes, server
o updated to Jersey 1.4
o integrated index is now supported by the shell
o new Evaluator interface improves the traversal API
o support for index hit scores in neo4j-lucene-index
o index caching support added to BatchInserter


1.2.M04 (2010-11-18)
--------------------

o added a server packaging as part of neo4j
o added more configuration options to neo4j-lucene-index
o generating javadocs for all components automatically to components.neo4j.org/{component-name}
o Added ImpermanentGraphDatabase to aid in testing

1.2.M03 (2010-11-04)
--------------------

o Monitoring/management over JMX was moved to the new neo4j-management component.
o Added ability to get the name and configuration of existing integrated indexes.

1.2.M02 (2010-10-21)
--------------------

-New components
o Lucene index, an implementation of the integrated index framework
  using lucene as backend. Planned to replace current index service.

-Important changes
o Fixed shutdown issue regarding UDC leaving a thread running.
o A new index framework integrated into the kernel API.
o Getting relationships is faster due to less cache lookups.

1.2.M01 (2010-10-08)
--------------------

-New components
o Udc

-Important changes
o Index:
   - Lucene version upgraded to 3.0.1
o Shell:
   - Apps discoverable with service locator
   - Added read-only mode on server
   - 'host' and 'config' options
o Graph-algo:
   - Find paths of certain length
o Kernel:
   - Lower memory footprint
   - Higher throughput/concurrency for reads
   - Common interface for loading kernel extensions (f.ex. shell)

1.1 (2010-07-29)
----------------

-New components
o Graph-algo
o Online-backup

1.0 (2010-02-16)
----------------

-Initial components
o Kernel
o Index
o Remote-graphdb
o Shell<|MERGE_RESOLUTION|>--- conflicted
+++ resolved
@@ -1,12 +1,11 @@
 For Release Notes, see http://neo4j.org/release-notes#neo4j-${project.version}
 
-<<<<<<< HEAD
 2.0.M01
 -------
 o Added support for labels across all APIs: Cypher, Core Java and REST
 o Added support for the new label-based indexes across all APIs: Cypher, Core Java and REST
 o Improvements to shell, including import/export of small graphs via cypher statements
-=======
+
 1.9.RC1 (????-??-??)
 --------------------
 Lucene Index:
@@ -25,7 +24,6 @@
 
 Packaging:
 o plugins/ subdirectory is searched recursively for server plugins
->>>>>>> e99f5aff
 
 1.9.M05 (2013-03-05)
 --------------------
