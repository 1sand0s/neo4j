--- conflicted
+++ resolved
@@ -3,15 +3,14 @@
   <parent>
     <groupId>org.neo4j</groupId>
     <artifactId>parent</artifactId>
-    <version>3.0.10-SNAPSHOT</version>
-
+    <version>2.3.11-SNAPSHOT</version>
     <relativePath>..</relativePath>
   </parent>
 
   <modelVersion>4.0.0</modelVersion>
   <groupId>org.neo4j.build</groupId>
   <artifactId>packaging-build</artifactId>
-  <version>3.0.10-SNAPSHOT</version>
+  <version>2.3.11-SNAPSHOT</version>
 
   <name>Neo4j Packaging Build</name>
   <packaging>pom</packaging>
@@ -25,7 +24,7 @@
   <scm>
     <connection>scm:git:git://github.com/neo4j/neo4j.git</connection>
     <developerConnection>scm:git:git@github.com:neo4j/neo4j.git</developerConnection>
-    <url>https://github.com/neo4j/neo4j</url>
+	<url>https://github.com/neo4j/neo4j/tree/master/packaging</url>
   </scm>
 
   <modules>
@@ -55,70 +54,6 @@
 
   <profiles>
     <profile>
-<<<<<<< HEAD
-      <id>freeze</id>
-      <activation>
-        <activeByDefault>false</activeByDefault>
-        <property>
-          <name>freeze</name>
-        </property>
-      </activation>
-      <dependencies>
-        <dependency>
-          <groupId>org.neo4j</groupId>
-          <artifactId>parent</artifactId>
-          <version>${project.version}</version>
-          <type>pom</type>
-        </dependency>
-        <dependency>
-          <groupId>org.neo4j.build</groupId>
-          <artifactId>community-build</artifactId>
-          <version>${project.version}</version>
-          <type>pom</type>
-        </dependency>
-        <dependency>
-          <groupId>org.neo4j.build</groupId>
-          <artifactId>enterprise-build</artifactId>
-          <version>${project.version}</version>
-          <type>pom</type>
-        </dependency>
-      </dependencies>
-      <build>
-        <plugins>
-          <plugin>
-            <artifactId>ease-maven-plugin</artifactId>
-            <groupId>org.neo4j.build.plugins</groupId>
-            <executions>
-              <execution>
-                <id>aggregate-artifacts</id>
-                <goals>
-                  <goal>aggregate</goal>
-                </goals>
-                <configuration>
-                  <excludeTransitive>true</excludeTransitive>
-                  <includes>
-                    <include>org.neo4j:*</include>
-                    <include>org.neo4j.app:*</include>
-                    <include>org.neo4j.build:*</include>
-                    <include>org.neo4j.drivers:*</include>
-                    <include>org.neo4j.server.plugin:*</include>
-                  </includes>
-                  <excludes>
-                    <exclude>org.neo4j:neo4j-cypher-compiler-1.9</exclude>
-                    <exclude>org.neo4j:neo4j-cypher-compiler-2.0</exclude>
-                    <exclude>org.neo4j:neo4j-cypher-compiler-2.1</exclude>
-                  </excludes>
-                </configuration>
-              </execution>
-              <execution>
-                <id>freeze-artifacts</id>
-                <phase>none</phase>
-              </execution>
-            </executions>
-          </plugin>
-        </plugins>
-      </build>
-=======
       <id>installer-qa</id>
       <activation>
         <activeByDefault>false</activeByDefault>
@@ -129,7 +64,6 @@
       <modules>
         <module>installer-qa</module>
       </modules>
->>>>>>> c6d011bf
     </profile>
   </profiles>
 
