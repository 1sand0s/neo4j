--- conflicted
+++ resolved
@@ -37,12 +37,8 @@
 import org.neo4j.kernel.ha.HighlyAvailableGraphDatabase;
 import org.neo4j.kernel.impl.ha.ClusterManager;
 import org.neo4j.kernel.impl.storemigration.LogFiles;
-<<<<<<< HEAD
+import org.neo4j.test.ha.ClusterRule;
 import org.neo4j.test.rule.TestDirectory;
-=======
-import org.neo4j.test.TargetDirectory;
-import org.neo4j.test.ha.ClusterRule;
->>>>>>> 26b64917
 
 import static org.junit.Assert.assertNotNull;
 import static org.neo4j.consistency.store.StoreAssertions.assertConsistentStore;
@@ -52,22 +48,7 @@
 @RunWith( Enclosed.class )
 public class HAClusterStartupIT
 {
-<<<<<<< HEAD
-    @Rule
-    public final TestDirectory dir = TestDirectory.testDirectory();
-
-    private Cluster cluster;
-    private ClusterManager clusterManager;
-    private ClusterManager.ManagedCluster managedCluster;
-    private HighlyAvailableGraphDatabase master;
-    private HighlyAvailableGraphDatabase slave1;
-    private HighlyAvailableGraphDatabase slave2;
-
-    @Before
-    public void setup() throws Throwable
-=======
     public static class SimpleCluster
->>>>>>> 26b64917
     {
         @Rule
         public final ClusterRule clusterRule = new ClusterRule( getClass() ).withCluster( clusterOfSize( 3 ) );
@@ -116,10 +97,6 @@
             deleteAllFilesOn( oldSlave1 );
             deleteAllFilesOn( oldSlave2 );
 
-<<<<<<< HEAD
-        // WHEN removing all the files in graphdb on the slave and restarting the cluster
-        deleteAllFilesOn( slave1 );
-=======
             // THEN the cluster should work
             restartingTheClusterShouldWork( clusterRule );
         }
@@ -129,7 +106,6 @@
         {
             // WHEN removing all the files in graphdb on the db that was master and restarting the cluster
             deleteAllFilesOn( oldMaster );
->>>>>>> 26b64917
 
             // THEN the cluster should work
             restartingTheClusterShouldWork( clusterRule );
@@ -159,20 +135,12 @@
 
     public static class ClusterWithSeed
     {
-<<<<<<< HEAD
-        // GIVEN a cluster with some data and entry in log files
-
-        // WHEN removing all the files in graphdb on both slaves and restarting the cluster
-        deleteAllFilesOn( slave1 );
-        deleteAllFilesOn( slave2 );
-=======
         @ClassRule
-        public static final TargetDirectory.TestDirectory directory =
-                TargetDirectory.testDirForTest( ClusterWithSeed.class );
+        public static final TestDirectory directory = TestDirectory.testDirectory( ClusterWithSeed.class );
+
         @Rule
         public final ClusterRule clusterRule = new ClusterRule( getClass() ).withCluster( clusterOfSize( 3 ) )
                 .withSeedDir( dbWithOutLogs( directory ) );
->>>>>>> 26b64917
 
         @Test
         public void aClusterShouldStartAndRunWhenSeededWithAStoreHavingNoLogicalLogFiles() throws Throwable
@@ -182,29 +150,9 @@
             restartingTheClusterShouldWork( clusterRule );
         }
 
-<<<<<<< HEAD
-        assertAllStoreConsistent();
-    }
-
-    @Test
-    public void theMasterWithoutAnyGraphDBFilesShouldBeAbleToJoinACluster() throws Throwable
-    {
-        // GIVEN a cluster with some data and entry in log files
-
-        // WHEN removing all the files in graphdb on the db that was master and restarting the cluster
-        deleteAllFilesOn( master );
-=======
-        private static File dbWithOutLogs( TargetDirectory.TestDirectory directory )
-        {
-            File seedDir;
-            try
-            {
-                seedDir = directory.cleanDirectory( "seed" );
-            }
-            catch ( IOException e )
-            {
-                throw new RuntimeException( e );
-            }
+        private static File dbWithOutLogs( TestDirectory directory )
+        {
+            File seedDir = directory.cleanDirectory( "seed" );
 
             GraphDatabaseService db = null;
             try
@@ -219,7 +167,6 @@
                     db.shutdown();
                 }
             }
->>>>>>> 26b64917
 
             deleteAllLogsOn( seedDir );
 
