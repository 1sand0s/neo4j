--- conflicted
+++ resolved
@@ -22,20 +22,14 @@
 import java.io.File;
 import java.io.FileWriter;
 import java.io.IOException;
-<<<<<<< HEAD
-=======
 import java.util.Arrays;
 import java.util.Collection;
->>>>>>> 6634a3b4
 import java.util.Properties;
 
 import org.junit.Test;
 import org.junit.experimental.runners.Enclosed;
 import org.junit.runner.RunWith;
-<<<<<<< HEAD
-=======
 import org.junit.runners.Parameterized;
->>>>>>> 6634a3b4
 
 import org.neo4j.consistency.checking.full.ConsistencyCheckIncompleteException;
 import org.neo4j.graphdb.GraphDatabaseService;
@@ -47,9 +41,7 @@
 import org.neo4j.kernel.GraphDatabaseAPI;
 import org.neo4j.kernel.ha.HighlyAvailableGraphDatabase;
 import org.neo4j.kernel.impl.AbstractNeo4jTestCase;
-import org.neo4j.kernel.impl.nioneo.store.NeoStore;
 import org.neo4j.kernel.impl.nioneo.xa.NeoStoreXaDataSource;
-import org.neo4j.kernel.impl.storemigration.StoreUpgrader;
 import org.neo4j.server.Bootstrapper;
 import org.neo4j.server.NeoServer;
 import org.neo4j.server.configuration.Configurator;
@@ -64,29 +56,11 @@
 
 import static org.neo4j.consistency.store.StoreAssertions.assertConsistentStore;
 import static org.neo4j.helpers.collection.Iterables.count;
+import static org.neo4j.kernel.impl.storemigration.StoreUpgrader.UpgradingStoreVersionNotFoundException;
 import static org.neo4j.test.ha.ClusterManager.allSeesAllAsAvailable;
 import static org.neo4j.test.ha.ClusterManager.clusterOfSize;
 
 @RunWith(Enclosed.class)
-<<<<<<< HEAD
-public class StoreUpgradeIntegrationTest {
-    @RunWith(Theories.class)
-    public static class StoreUpgradeSingleInstanceTest
-    {
-        // NOTE: the zip files must contain the database files and NOT the graph.db folder itself!!!
-        @DataPoints
-        public static final Store[] stores = new Store[]{
-                new Store( "/upgrade/0.A.1-db.zip", 1071, 0, 18 ),
-                new Store( "0.A.1-db2.zip", 8, 1, 11 ),
-                new Store( "0.A.0-db.zip", 4, 0, 4 ),
-                new Store( "0.A.3-empty.zip", 0, 0, 1 ), // 2.1.3
-                new Store( "0.A.3-data.zip", 2, 0, 6 ), // 2.1.3
-        };
-
-        @Test
-        @Theory
-        public void embeddedDatabaseShouldStartOnOlderStoreWhenUpgradeIsEnabled( Store store )
-=======
 public class StoreUpgradeIntegrationTest
 {
     @RunWith(Parameterized.class)
@@ -110,8 +84,7 @@
 
         @Test
         public void embeddedDatabaseShouldStartOnOlderStoreWhenUpgradeIsEnabled()
->>>>>>> 6634a3b4
-                throws IOException, ConsistencyCheckIncompleteException
+        throws IOException, ConsistencyCheckIncompleteException
         {
             File dir = store.prepareDirectory();
 
@@ -132,30 +105,17 @@
         }
 
         @Test
-<<<<<<< HEAD
-        @Theory
-        public void serverDatabaseShouldStartOnOlderStoreWhenUpgradeIsEnabled( Store store )
+        public void serverDatabaseShouldStartOnOlderStoreWhenUpgradeIsEnabled()
                 throws IOException, ConsistencyCheckIncompleteException
-=======
-        public void serverDatabaseShouldStartOnOlderStoreWhenUpgradeIsEnabled()
-        throws IOException, ConsistencyCheckIncompleteException
->>>>>>> 6634a3b4
-
         {
             File dir = store.prepareDirectory();
 
             File configFile = new File( dir, "neo4j.properties" );
             Properties props = new Properties();
             props.setProperty( Configurator.DATABASE_LOCATION_PROPERTY_KEY, dir.getAbsolutePath() );
-<<<<<<< HEAD
             props.setProperty( Configurator.DB_TUNING_PROPERTY_FILE_KEY, configFile.getAbsolutePath() );
             props.setProperty( GraphDatabaseSettings.allow_store_upgrade.name(), "true" );
             props.store( new FileWriter( configFile ), "" );
-=======
-            props.setProperty(Configurator.DB_TUNING_PROPERTY_FILE_KEY, configFile.getAbsolutePath());
-            props.setProperty(GraphDatabaseSettings.allow_store_upgrade.name(), "true");
-            props.store(new FileWriter(configFile), "");
->>>>>>> 6634a3b4
 
             try
             {
@@ -181,33 +141,12 @@
 
             assertConsistentStore( dir );
         }
-<<<<<<< HEAD
-    }
-
-
-    // TODO 2.2-future: fix this in order to check if it can upgrade from 1.9 and 2.0
-    @RunWith(Theories.class)
-    public static class StoreUpgradeHAInstanceTest
-    {
-        // NOTE: the zip files must contain the database files and NOT the graph.db folder itself!!!
-        @DataPoints
-        public static final Store[] stores = new Store[]{
-                new Store( "0.A.3-empty.zip", 0, 0, 1 ), // 2.1.3
-                new Store( "0.A.3-data.zip", 2, 0, 6 ), // 2.1.3
-        };
-
-        @Test
-        @Theory
-        public void migratingOlderDataAndThanStartAClusterUsingTheNewerDataShouldWork( Store store ) throws Throwable
-=======
 
         @Test
         public void migratingOlderDataAndThanStartAClusterUsingTheNewerDataShouldWork() throws Throwable
->>>>>>> 6634a3b4
         {
             // migrate the store using a single instance
             File dir = store.prepareDirectory();
-            System.out.println( "Directory " + dir );
             GraphDatabaseFactory factory = new GraphDatabaseFactory();
             GraphDatabaseBuilder builder = factory.newEmbeddedDatabaseBuilder( dir.getAbsolutePath() );
             builder.setConfig( GraphDatabaseSettings.allow_store_upgrade, "true" );
@@ -251,7 +190,6 @@
             assertConsistentStore( new File( master.getStoreDir() ) );
             assertConsistentStore( new File( slave.getStoreDir() ) );
         }
-
     }
 
     @RunWith(Parameterized.class)
@@ -283,8 +221,8 @@
                 db.shutdown();
                 fail("It should have failed.");
             } catch (RuntimeException ex) {
-                final StoreUpgrader.UpgradingStoreVersionNotFoundException expected =
-                        new StoreUpgrader.UpgradingStoreVersionNotFoundException("neostore.nodestore.db");
+                final UpgradingStoreVersionNotFoundException expected =
+                        new UpgradingStoreVersionNotFoundException( "neostore.nodestore.db" );
                 final Throwable cause = ex.getCause().getCause().getCause();
                 assertEquals(expected.getClass(), cause.getClass());
                 assertEquals(expected.getMessage(), cause.getMessage());
@@ -337,7 +275,7 @@
             // check last committed tx
             long lastCommittedTxId = db.getDependencyResolver()
                     .resolveDependency( NeoStoreXaDataSource.class )
-                    .getDependencyResolver().resolveDependency( NeoStore.class )
+                    .getNeoStore()
                     .getLastCommittedTransactionId();
 
             assertThat( lastCommittedTxId, is( store.lastTxId ) );
