/*
 * Copyright (c) 2002-2017 "Neo Technology,"
 * Network Engine for Objects in Lund AB [http://neotechnology.com]
 *
 * This file is part of Neo4j.
 *
 * Neo4j is free software: you can redistribute it and/or modify
 * it under the terms of the GNU Affero General Public License as
 * published by the Free Software Foundation, either version 3 of the
 * License, or (at your option) any later version.
 *
 * This program is distributed in the hope that it will be useful,
 * but WITHOUT ANY WARRANTY; without even the implied warranty of
 * MERCHANTABILITY or FITNESS FOR A PARTICULAR PURPOSE.  See the
 * GNU Affero General Public License for more details.
 *
 * You should have received a copy of the GNU Affero General Public License
 * along with this program. If not, see <http://www.gnu.org/licenses/>.
 */
package org.neo4j.causalclustering.discovery;

import java.util.ArrayList;
import java.util.HashMap;
import java.util.List;
import java.util.Map;
import java.util.concurrent.TimeUnit;
import java.util.concurrent.locks.Condition;
import java.util.concurrent.locks.Lock;
import java.util.concurrent.locks.ReentrantLock;

import org.neo4j.causalclustering.identity.ClusterId;
import org.neo4j.causalclustering.identity.MemberId;
import org.neo4j.kernel.configuration.Config;
import org.neo4j.logging.LogProvider;
import org.neo4j.scheduler.JobScheduler;
import org.neo4j.ssl.SslPolicy;

import static java.util.Collections.unmodifiableMap;

public class SharedDiscoveryService implements DiscoveryServiceFactory
{
    private final Map<MemberId,CoreServerInfo> coreMembers = new HashMap<>();
    private final Map<MemberId,ReadReplicaInfo> readReplicaInfoMap = new HashMap<>();
    private final List<SharedDiscoveryCoreClient> coreClients = new ArrayList<>();

    private final Lock lock = new ReentrantLock();
    private final Condition enoughMembers = lock.newCondition();
    private ClusterId clusterId;

    @Override
    public CoreTopologyService coreTopologyService( Config config, SslPolicy sslPolicy, MemberId myself, JobScheduler jobScheduler,
            LogProvider logProvider, LogProvider userLogProvider, HostnameResolver hostnameResolver )
    {
        SharedDiscoveryCoreClient sharedDiscoveryCoreClient =
                new SharedDiscoveryCoreClient( this, myself, logProvider, config );
        sharedDiscoveryCoreClient.onCoreTopologyChange( coreTopology( sharedDiscoveryCoreClient ) );
        sharedDiscoveryCoreClient.onReadReplicaTopologyChange( readReplicaTopology() );
        return sharedDiscoveryCoreClient;
    }

    @Override
    public TopologyService topologyService( Config config, SslPolicy sslPolicy, LogProvider logProvider,
<<<<<<< HEAD
            JobScheduler jobScheduler, MemberId myself )
=======
            JobScheduler jobScheduler, MemberId myself, HostnameResolver hostnameResolver )
>>>>>>> d1dc62f9
    {
        return new SharedDiscoveryReadReplicaClient( this, config, myself, logProvider );
    }

    void waitForClusterFormation() throws InterruptedException
    {
        lock.lock();
        try
        {
            while ( coreMembers.size() < 2 )
            {
                enoughMembers.await( 10, TimeUnit.SECONDS );
            }
        }
        finally
        {
            lock.unlock();
        }
    }

    CoreTopology coreTopology( SharedDiscoveryCoreClient client )
    {
        lock.lock();
        try
        {
            return new CoreTopology( clusterId, coreClients.size() > 0 && coreClients.get( 0 ) == client,
                    unmodifiableMap( coreMembers ) );
        }
        finally
        {
            lock.unlock();
        }
    }

    ReadReplicaTopology readReplicaTopology()
    {
        lock.lock();
        try
        {
            return new ReadReplicaTopology( unmodifiableMap( readReplicaInfoMap ) );

        }
        finally
        {
            lock.unlock();
        }
    }

    void registerCoreMember( MemberId memberId, CoreServerInfo coreServerInfo, SharedDiscoveryCoreClient client )
    {
        lock.lock();
        try
        {
            coreMembers.put( memberId, coreServerInfo );
            coreClients.add( client );
            enoughMembers.signalAll();
            notifyCoreClients();
        }
        finally
        {
            lock.unlock();
        }
    }

    void unRegisterCoreMember( MemberId memberId, SharedDiscoveryCoreClient client )
    {
        lock.lock();
        try
        {
            coreMembers.remove( memberId );
            coreClients.remove( client );
            notifyCoreClients();
        }
        finally
        {
            lock.unlock();
        }
    }

    private void notifyCoreClients()
    {
        for ( SharedDiscoveryCoreClient coreClient : coreClients )
        {
            coreClient.onCoreTopologyChange( coreTopology( coreClient ) );
            coreClient.onReadReplicaTopologyChange( readReplicaTopology() );
        }
    }

    void registerReadReplica( MemberId memberId, ReadReplicaInfo readReplicaInfo )
    {
        lock.lock();
        try
        {
            readReplicaInfoMap.put( memberId, readReplicaInfo );
            notifyCoreClients();
        }
        finally
        {
            lock.unlock();
        }
    }

    void unRegisterReadReplica( MemberId memberId )
    {
        lock.lock();
        try
        {
            readReplicaInfoMap.remove( memberId );
            notifyCoreClients();
        }
        finally
        {
            lock.unlock();
        }
    }

    boolean casClusterId( ClusterId clusterId )
    {
        boolean success;
        lock.lock();
        try
        {
            if ( this.clusterId == null )
            {
                success = true;
                this.clusterId = clusterId;
            }
            else
            {
                success = this.clusterId.equals( clusterId );
            }

            if ( success )
            {
                notifyCoreClients();
            }
        }
        finally
        {
            lock.unlock();
        }

        return success;
    }
}<|MERGE_RESOLUTION|>--- conflicted
+++ resolved
@@ -60,11 +60,7 @@
 
     @Override
     public TopologyService topologyService( Config config, SslPolicy sslPolicy, LogProvider logProvider,
-<<<<<<< HEAD
-            JobScheduler jobScheduler, MemberId myself )
-=======
             JobScheduler jobScheduler, MemberId myself, HostnameResolver hostnameResolver )
->>>>>>> d1dc62f9
     {
         return new SharedDiscoveryReadReplicaClient( this, config, myself, logProvider );
     }
