--- conflicted
+++ resolved
@@ -88,7 +88,6 @@
 import static org.junit.Assert.assertTrue;
 import static org.junit.Assert.fail;
 import static org.mockito.Mockito.mock;
-import static org.neo4j.causalclustering.core.consensus.log.RaftLog.RAFT_LOG_DIRECTORY_NAME;
 import static org.neo4j.com.storecopy.StoreUtil.TEMP_COPY_DIRECTORY_NAME;
 import static org.neo4j.function.Predicates.awaitEx;
 import static org.neo4j.helpers.collection.Iterables.count;
@@ -516,22 +515,13 @@
         }
     }
 
-<<<<<<< HEAD
-    private long versionBy( File storeDir, BinaryOperator<Long> operator ) throws IOException
+    private long versionBy( File raftLogDir, BinaryOperator<Long> operator ) throws IOException
     {
         try ( FileSystemAbstraction fileSystem = new DefaultFileSystemAbstraction() )
         {
-            File raftLogDir = new File( new File( storeDir, CLUSTER_STATE_DIRECTORY_NAME ), PHYSICAL_LOG_DIRECTORY_NAME );
             SortedMap<Long,File> logs = new FileNames( raftLogDir ).getAllFiles( fileSystem, mock( Log.class ) );
             return logs.keySet().stream().reduce( operator ).orElseThrow( IllegalStateException::new );
         }
-=======
-    private long versionBy( File raftLogDir, BinaryOperator<Long> operator )
-    {
-        SortedMap<Long,File> logs =
-                new FileNames( raftLogDir ).getAllFiles( new DefaultFileSystemAbstraction(), mock( Log.class ) );
-        return logs.keySet().stream().reduce( operator ).orElseThrow( IllegalStateException::new );
->>>>>>> 8569bfcc
     }
 
     private final BiConsumer<CoreGraphDatabase,Transaction> createSomeData = ( db, tx ) ->
