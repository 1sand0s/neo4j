/*
 * Copyright (c) 2002-2017 "Neo Technology,"
 * Network Engine for Objects in Lund AB [http://neotechnology.com]
 *
 * This file is part of Neo4j.
 *
 * Neo4j is free software: you can redistribute it and/or modify
 * it under the terms of the GNU Affero General Public License as
 * published by the Free Software Foundation, either version 3 of the
 * License, or (at your option) any later version.
 *
 * This program is distributed in the hope that it will be useful,
 * but WITHOUT ANY WARRANTY; without even the implied warranty of
 * MERCHANTABILITY or FITNESS FOR A PARTICULAR PURPOSE.  See the
 * GNU Affero General Public License for more details.
 *
 * You should have received a copy of the GNU Affero General Public License
 * along with this program. If not, see <http://www.gnu.org/licenses/>.
 */
package org.neo4j.causalclustering.catchup.tx;

import java.util.concurrent.CompletableFuture;

import org.neo4j.causalclustering.catchup.CatchUpClient;
import org.neo4j.causalclustering.catchup.CatchUpClientException;
import org.neo4j.causalclustering.catchup.CatchUpResponseAdaptor;
import org.neo4j.causalclustering.catchup.TxPullRequestResult;
import org.neo4j.causalclustering.identity.StoreId;
import org.neo4j.helpers.AdvertisedSocketAddress;
import org.neo4j.kernel.monitoring.Monitors;

public class TxPullClient
{
    private final CatchUpClient catchUpClient;
    private PullRequestMonitor pullRequestMonitor;

    public TxPullClient( CatchUpClient catchUpClient, Monitors monitors )
    {
        this.catchUpClient = catchUpClient;
        this.pullRequestMonitor = monitors.newMonitor( PullRequestMonitor.class );
    }

<<<<<<< HEAD
    public TxPullRequestResult pullTransactions( AdvertisedSocketAddress fromAddress, StoreId storeId, long previousTxId,
            TxPullResponseListener txPullResponseListener ) throws CatchUpClientException
    {
        pullRequestMonitor.txPullRequest( previousTxId );
        return catchUpClient.makeBlockingRequest( fromAddress, new TxPullRequest( previousTxId, storeId ), new CatchUpResponseAdaptor<TxPullRequestResult>()
        {
            private long lastTxIdReceived = previousTxId;
=======
    public TxPullRequestResult pullTransactions( AdvertisedSocketAddress fromAddress, StoreId storeId, long previousTxId, TxPullResponseListener txPullResponseListener )
            throws CatchUpClientException
    {
        pullRequestMonitor.txPullRequest( previousTxId );
        return catchUpClient.makeBlockingRequest( fromAddress, new TxPullRequest( previousTxId, storeId ),
                new CatchUpResponseAdaptor<TxPullRequestResult>()
                {
                    private long lastTxIdReceived = previousTxId;
>>>>>>> 36970c3c

            @Override
            public void onTxPullResponse( CompletableFuture<TxPullRequestResult> signal, TxPullResponse response )
            {
                this.lastTxIdReceived = response.tx().getCommitEntry().getTxId();
                txPullResponseListener.onTxReceived( response );
            }

            @Override
            public void onTxStreamFinishedResponse( CompletableFuture<TxPullRequestResult> signal, TxStreamFinishedResponse response )
            {
                signal.complete( new TxPullRequestResult( response.status(), lastTxIdReceived ) );
            }
        } );
    }
}<|MERGE_RESOLUTION|>--- conflicted
+++ resolved
@@ -40,24 +40,14 @@
         this.pullRequestMonitor = monitors.newMonitor( PullRequestMonitor.class );
     }
 
-<<<<<<< HEAD
     public TxPullRequestResult pullTransactions( AdvertisedSocketAddress fromAddress, StoreId storeId, long previousTxId,
-            TxPullResponseListener txPullResponseListener ) throws CatchUpClientException
+                                                 TxPullResponseListener txPullResponseListener )
+            throws CatchUpClientException
     {
         pullRequestMonitor.txPullRequest( previousTxId );
         return catchUpClient.makeBlockingRequest( fromAddress, new TxPullRequest( previousTxId, storeId ), new CatchUpResponseAdaptor<TxPullRequestResult>()
         {
             private long lastTxIdReceived = previousTxId;
-=======
-    public TxPullRequestResult pullTransactions( AdvertisedSocketAddress fromAddress, StoreId storeId, long previousTxId, TxPullResponseListener txPullResponseListener )
-            throws CatchUpClientException
-    {
-        pullRequestMonitor.txPullRequest( previousTxId );
-        return catchUpClient.makeBlockingRequest( fromAddress, new TxPullRequest( previousTxId, storeId ),
-                new CatchUpResponseAdaptor<TxPullRequestResult>()
-                {
-                    private long lastTxIdReceived = previousTxId;
->>>>>>> 36970c3c
 
             @Override
             public void onTxPullResponse( CompletableFuture<TxPullRequestResult> signal, TxPullResponse response )
