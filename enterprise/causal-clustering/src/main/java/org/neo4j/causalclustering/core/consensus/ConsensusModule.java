--- conflicted
+++ resolved
@@ -141,17 +141,10 @@
 
         boolean supportsPreVoting = config.get( CausalClusteringSettings.enable_pre_voting );
 
-<<<<<<< HEAD
-        raftMachine = new RaftMachine( myself, termState, voteState, raftLog, electionTimeout, heartbeatInterval,
-                raftTimeoutService, outbound, logProvider, raftMembershipManager, logShipping, inFlightCache,
-                config.get( refuse_to_be_leader ),
-                supportsPreVoting, platformModule.monitors, systemClock() );
-=======
         raftMachine = new RaftMachine( myself, termState, voteState, raftLog, leaderAvailabilityTimers,
                 outbound, logProvider, raftMembershipManager, logShipping, inFlightCache,
-                RefuseToBeLeaderStrategy.shouldRefuseToBeLeader( config, logProvider.getLog( getClass() ) ),
+                config.get( refuse_to_be_leader ),
                 supportsPreVoting, platformModule.monitors );
->>>>>>> 9843c054
 
         life.add( new RaftCoreTopologyConnector( coreTopologyService, raftMachine ) );
 
