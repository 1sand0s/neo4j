--- conflicted
+++ resolved
@@ -22,25 +22,11 @@
 import java.io.File;
 import java.io.FilenameFilter;
 import java.io.IOException;
-<<<<<<< HEAD
 import java.util.ArrayList;
 import java.util.Collections;
 import java.util.HashMap;
 import java.util.List;
 import java.util.Map;
-=======
-import java.io.RandomAccessFile;
-import java.nio.ByteBuffer;
-import java.nio.channels.FileChannel;
-import java.nio.channels.ReadableByteChannel;
-import java.util.ArrayList;
-import java.util.Collections;
-import java.util.HashMap;
-import java.util.HashSet;
-import java.util.List;
-import java.util.Map;
-import java.util.Set;
->>>>>>> f26fcad2
 import java.util.TreeMap;
 
 import org.neo4j.com.RequestContext;
@@ -68,6 +54,7 @@
 import org.neo4j.kernel.impl.nioneo.store.FileSystemAbstraction;
 import org.neo4j.kernel.impl.nioneo.store.NeoStore;
 import org.neo4j.kernel.impl.transaction.XaDataSourceManager;
+import org.neo4j.kernel.impl.transaction.xaframework.NoSuchLogVersionException;
 import org.neo4j.kernel.impl.transaction.xaframework.XaDataSource;
 import org.neo4j.kernel.impl.util.FileUtils;
 import org.neo4j.kernel.impl.util.StringLogger;
@@ -75,8 +62,6 @@
 import org.neo4j.kernel.logging.DevNullLoggingService;
 import org.neo4j.kernel.logging.Logging;
 import org.neo4j.kernel.monitoring.Monitors;
-
-import static java.util.Collections.emptyMap;
 
 class BackupService
 {
@@ -358,7 +343,7 @@
         }
         catch(RuntimeException e)
         {
-            if(e.getCause() instanceof NoSuchLogVersionException)
+            if(e.getCause() instanceof NoSuchLogVersionException )
             {
                 throw new IncrementalBackupNotPossibleException("It's been too long since this backup was last updated, and it has " +
                         "fallen too far behind the database transaction stream for incremental backup to be possible. " +
