/*
 * Copyright (c) 2002-2018 "Neo Technology,"
 * Network Engine for Objects in Lund AB [http://neotechnology.com]
 *
 * This file is part of Neo4j.
 *
 * Neo4j is free software: you can redistribute it and/or modify
 * it under the terms of the GNU Affero General Public License as
 * published by the Free Software Foundation, either version 3 of the
 * License, or (at your option) any later version.
 *
 * This program is distributed in the hope that it will be useful,
 * but WITHOUT ANY WARRANTY; without even the implied warranty of
 * MERCHANTABILITY or FITNESS FOR A PARTICULAR PURPOSE.  See the
 * GNU Affero General Public License for more details.
 *
 * You should have received a copy of the GNU Affero General Public License
 * along with this program. If not, see <http://www.gnu.org/licenses/>.
 */
package org.neo4j.backup.impl;

import org.apache.commons.lang3.SystemUtils;
import org.junit.After;
import org.junit.Before;
import org.junit.Rule;
import org.junit.Test;
import org.junit.rules.RuleChain;
import org.junit.runner.RunWith;
import org.junit.runners.Parameterized;
import org.junit.runners.Parameterized.Parameter;
import org.junit.runners.Parameterized.Parameters;

import java.io.ByteArrayOutputStream;
import java.io.File;
import java.io.PrintStream;
import java.util.ArrayList;
import java.util.Arrays;
import java.util.List;
import java.util.concurrent.atomic.AtomicBoolean;

import org.neo4j.graphdb.DatabaseShutdownException;
import org.neo4j.graphdb.GraphDatabaseService;
import org.neo4j.graphdb.Label;
import org.neo4j.graphdb.Node;
import org.neo4j.graphdb.RelationshipType;
import org.neo4j.graphdb.Transaction;
import org.neo4j.graphdb.factory.GraphDatabaseSettings;
import org.neo4j.io.fs.DefaultFileSystemAbstraction;
import org.neo4j.kernel.configuration.Config;
import org.neo4j.kernel.configuration.Settings;
import org.neo4j.kernel.impl.enterprise.configuration.OnlineBackupSettings;
import org.neo4j.kernel.impl.store.format.highlimit.HighLimit;
import org.neo4j.kernel.impl.store.format.standard.Standard;
import org.neo4j.kernel.impl.transaction.log.files.LogFiles;
import org.neo4j.kernel.impl.transaction.log.files.LogFilesBuilder;
import org.neo4j.ports.allocation.PortAuthority;
import org.neo4j.test.DbRepresentation;
import org.neo4j.test.rule.EmbeddedDatabaseRule;
import org.neo4j.test.rule.TestDirectory;

import static org.hamcrest.Matchers.greaterThan;
import static org.junit.Assert.assertEquals;
import static org.junit.Assert.assertFalse;
import static org.junit.Assert.assertThat;
import static org.junit.Assert.assertTrue;
import static org.junit.Assume.assumeFalse;
import static org.neo4j.backup.impl.OnlineBackupCommandCcIT.wrapWithNormalOutput;
import static org.neo4j.util.TestHelpers.runBackupToolFromOtherJvmToGetExitCode;

@RunWith( Parameterized.class )
public class OnlineBackupCommandHaIT
{
    @Rule
    public final TestDirectory testDirectory = TestDirectory.testDirectory();

    private final EmbeddedDatabaseRule db = new EmbeddedDatabaseRule().startLazily();

    @Rule
    public final RuleChain ruleChain = RuleChain.outerRule( testDirectory ).around( db );

    private File backupDir;

    @Parameter
    public String recordFormat;

    @Parameters( name = "{0}" )
    public static List<String> recordFormats()
    {
        return Arrays.asList( Standard.LATEST_NAME, HighLimit.NAME );
    }

    private List<Runnable> oneOffShutdownTasks;
    private static final Label label = Label.label( "any_label" );
    private static final String PROP_NAME = "name";
    private static final String PROP_RANDOM = "random";

    private static void createSomeData( GraphDatabaseService db )
    {
        try ( Transaction tx = db.beginTx() )
        {
            Node node = db.createNode();
            node.setProperty( "name", "Neo" );
            db.createNode().createRelationshipTo( node, RelationshipType.withName( "KNOWS" ) );
            tx.success();
        }
    }

    @Before
    public void resetTasks()
    {
        backupDir = testDirectory.directory( "backups" );
        oneOffShutdownTasks = new ArrayList<>();
    }

    @After
    public void shutdownTasks()
    {
        oneOffShutdownTasks.forEach( Runnable::run );
    }

    @Test
    public void makeSureBackupCanBePerformedWithCustomPort() throws Exception
    {
        assumeFalse( SystemUtils.IS_OS_WINDOWS );
        String backupName = "customport" + recordFormat; // due to ClassRule not cleaning between tests

        int backupPort = PortAuthority.allocatePort();
        startDb( backupPort );
        assertEquals( "should not be able to do backup when noone is listening",
                1,
                runBackupTool( testDirectory.absolutePath(), "--from", "127.0.0.1:" + PortAuthority.allocatePort(),
                        "--cc-report-dir=" + backupDir,
                        "--backup-dir=" + backupDir,
                        "--name=" + backupName ) );
        assertEquals(
                0,
                runBackupTool( testDirectory.absolutePath(), "--from", "127.0.0.1:" + backupPort,
                        "--cc-report-dir=" + backupDir,
                        "--backup-dir=" + backupDir,
                        "--name=" + backupName ) );
        assertEquals( getDbRepresentation(), getBackupDbRepresentation( backupName ) );
        createSomeData( db );
        assertEquals(
                0,
                runBackupTool( testDirectory.absolutePath(), "--from", "127.0.0.1:" + backupPort,
                        "--cc-report-dir=" + backupDir,
                        "--backup-dir=" + backupDir,
                        "--name=" + backupName ) );
        assertEquals( getDbRepresentation(), getBackupDbRepresentation( backupName ) );
    }

    @Test
    public void dataIsInAUsableStateAfterBackup() throws Exception
    {
        // given database exists
        int backupPort = PortAuthority.allocatePort();
        startDb( backupPort );

        // and the database has indexes
        createIndexes( db );

        // and the database is being populated
        AtomicBoolean continueFlagReference = new AtomicBoolean( true );
        new Thread( () -> repeatedlyPopulateDatabase( db, continueFlagReference ) ).start(); // populate db with number properties etc.
        oneOffShutdownTasks.add( () -> continueFlagReference.set( false ) ); // kill thread

        // then backup is successful
        String ip = ":" + backupPort;
<<<<<<< HEAD
        assertEquals( 0, runBackupTool( testDirectory.absolutePath(),
                "--from", ip, "--cc-report-dir=" + backupDir, "--backup-dir=" + backupDir, "--name=defaultport" + recordFormat ) );
=======
        String backupName = "usableState" + recordFormat;
        assertEquals( 0, runBackupTool( "--from", ip, "--cc-report-dir=" + backupDir, "--backup-dir=" + backupDir, "--name=" + backupName ) );
>>>>>>> 0ae70411
        db.shutdown();
    }

    @Test
    public void backupDatabaseTransactionLogsStoredWithDatabase() throws Exception
    {
        int backupPort = PortAuthority.allocatePort();
        startDb( backupPort );
        String ip = ":" + backupPort;
        String name = "backupWithTxLogs" + recordFormat;
        assertEquals( 0, runBackupTool( testDirectory.absolutePath(),
                "--from", ip, "--cc-report-dir=" + backupDir, "--backup-dir=" + backupDir,
                "--name=" + name ) );
        db.shutdown();

        try ( DefaultFileSystemAbstraction fileSystem = new DefaultFileSystemAbstraction() )
        {
            LogFiles logFiles = LogFilesBuilder.logFilesBasedOnlyBuilder( new File( backupDir, name ), fileSystem ).build();
            assertTrue( logFiles.versionExists( 0 ) );
            assertThat( logFiles.getLogFileForVersion( 0 ).length(), greaterThan( 50L ) );
        }
    }

    @Test
    public void backupFailsWithCatchupProtoOverride() throws Exception
    {
        String backupName = "portOverride" + recordFormat; // due to ClassRule not cleaning between tests

        int backupPort = PortAuthority.allocatePort();
        startDb( backupPort );

        assertEquals(
                1,
                runBackupTool( testDirectory.absolutePath(), "--from", "127.0.0.1:" + backupPort,
                        "--cc-report-dir=" + backupDir,
                        "--backup-dir=" + backupDir,
                        "--proto=catchup",
                        "--name=" + backupName ) );
    }

    @Test
    public void backupDoesNotDisplayExceptionWhenSuccessful() throws Exception
    {
        // given
        String backupName = "noExceptionTest_" + recordFormat;
        int backupPort = PortAuthority.allocatePort();
        startDb( backupPort );

        // and
        ByteArrayOutputStream byteArrayOutputStream = new ByteArrayOutputStream();
        PrintStream outputStream = wrapWithNormalOutput( System.out, new PrintStream( byteArrayOutputStream ) );

        // and
        ByteArrayOutputStream byteArrayErrorStream = new ByteArrayOutputStream();
        PrintStream errorStream = wrapWithNormalOutput( System.err, new PrintStream( byteArrayErrorStream ) );

        // when
        assertEquals(
                0,
                runBackupTool( testDirectory.absolutePath(), outputStream, errorStream,
                        "--from", "127.0.0.1:" + backupPort,
                        "--cc-report-dir=" + backupDir,
                        "--backup-dir=" + backupDir,
                        "--name=" + backupName ) );

        // then
        assertFalse( byteArrayErrorStream.toString().toLowerCase().contains( "exception" ) );
        assertFalse( byteArrayOutputStream.toString().toLowerCase().contains( "exception" ) );
    }

    private void repeatedlyPopulateDatabase( GraphDatabaseService db, AtomicBoolean continueFlagReference )
    {
        while ( continueFlagReference.get() )
        {
            try
            {
                createSomeData( db );
            }
            catch ( DatabaseShutdownException ex )
            {
                break;
            }
        }
    }

    private void createIndexes( GraphDatabaseService db )
    {
        try ( Transaction tx = db.beginTx() )
        {
            db.schema().indexFor( label ).on( PROP_NAME ).on( PROP_RANDOM ).create();
            tx.success();
        }
    }

    private void startDb( Integer backupPort )
    {
        db.setConfig( GraphDatabaseSettings.record_format, recordFormat );
        db.setConfig( OnlineBackupSettings.online_backup_enabled, Settings.TRUE );
        db.setConfig( OnlineBackupSettings.online_backup_server, "127.0.0.1" + ":" + backupPort );
        db.ensureStarted();
        createSomeData( db );
    }

    private static int runBackupTool( File neo4jHome, PrintStream outputStream, PrintStream errorStream, String... args ) throws Exception
    {
        return runBackupToolFromOtherJvmToGetExitCode( neo4jHome, outputStream, errorStream, false, args );
    }

    private static int runBackupTool( File neo4jHome, String... args )
            throws Exception
    {
        return runBackupToolFromOtherJvmToGetExitCode( neo4jHome, args );
    }

    private DbRepresentation getDbRepresentation()
    {
        return DbRepresentation.of( db );
    }

    private DbRepresentation getBackupDbRepresentation( String name )
    {
        Config config = Config.defaults( OnlineBackupSettings.online_backup_enabled, Settings.FALSE );

        return DbRepresentation.of( new File( backupDir, name ), config );
    }
}<|MERGE_RESOLUTION|>--- conflicted
+++ resolved
@@ -166,13 +166,9 @@
 
         // then backup is successful
         String ip = ":" + backupPort;
-<<<<<<< HEAD
+        String backupName = "usableState" + recordFormat;
         assertEquals( 0, runBackupTool( testDirectory.absolutePath(),
-                "--from", ip, "--cc-report-dir=" + backupDir, "--backup-dir=" + backupDir, "--name=defaultport" + recordFormat ) );
-=======
-        String backupName = "usableState" + recordFormat;
-        assertEquals( 0, runBackupTool( "--from", ip, "--cc-report-dir=" + backupDir, "--backup-dir=" + backupDir, "--name=" + backupName ) );
->>>>>>> 0ae70411
+                "--from", ip, "--cc-report-dir=" + backupDir, "--backup-dir=" + backupDir, "--name=" + backupName ) );
         db.shutdown();
     }
 
