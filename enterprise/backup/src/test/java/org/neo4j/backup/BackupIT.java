--- conflicted
+++ resolved
@@ -454,16 +454,11 @@
             {
                 while ( !end.get() )
                 {
-<<<<<<< HEAD
-                    db.createNode( indexedLabels.get( random.nextInt( numberOfIndexedLabels ) ) ).setProperty( "prop", random.nextValue() );
-                    tx.success();
-=======
                     try ( Transaction tx = db.beginTx() )
                     {
-                        db.createNode( indexedLabels.get( random.nextInt( numberOfIndexedLabels ) ) ).setProperty( "prop", random.propertyValue() );
+                        db.createNode( indexedLabels.get( random.nextInt( numberOfIndexedLabels ) ) ).setProperty( "prop", random.nextValue() );
                         tx.success();
                     }
->>>>>>> 5461a5dc
                 }
             } );
             executorService.shutdown();
