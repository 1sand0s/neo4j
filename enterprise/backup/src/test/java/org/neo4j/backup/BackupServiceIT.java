/*
 * Copyright (c) 2002-2017 "Neo Technology,"
 * Network Engine for Objects in Lund AB [http://neotechnology.com]
 *
 * This file is part of Neo4j.
 *
 * Neo4j is free software: you can redistribute it and/or modify
 * it under the terms of the GNU Affero General Public License as
 * published by the Free Software Foundation, either version 3 of the
 * License, or (at your option) any later version.
 *
 * This program is distributed in the hope that it will be useful,
 * but WITHOUT ANY WARRANTY; without even the implied warranty of
 * MERCHANTABILITY or FITNESS FOR A PARTICULAR PURPOSE.  See the
 * GNU Affero General Public License for more details.
 *
 * You should have received a copy of the GNU Affero General Public License
 * along with this program. If not, see <http://www.gnu.org/licenses/>.
 */
package org.neo4j.backup;

import java.io.File;
import java.io.FileFilter;
import java.io.IOException;
import java.io.OutputStream;
import java.net.ConnectException;
import java.util.concurrent.ExecutorService;
import java.util.concurrent.Executors;
import java.util.concurrent.TimeUnit;

import org.neo4j.com.ports.allocation.PortAuthority;
import org.hamcrest.BaseMatcher;
import org.hamcrest.Description;
import org.junit.Before;
import org.junit.Rule;
import org.junit.Test;
import org.junit.rules.RuleChain;
import org.mockito.Mockito;

import org.neo4j.com.storecopy.StoreCopyServer;
import org.neo4j.com.storecopy.StoreUtil;
import org.neo4j.consistency.checking.full.CheckConsistencyConfig;
import org.neo4j.cursor.IOCursor;
import org.neo4j.graphdb.DependencyResolver;
import org.neo4j.graphdb.GraphDatabaseService;
import org.neo4j.graphdb.Label;
import org.neo4j.graphdb.Node;
import org.neo4j.graphdb.ResourceIterator;
import org.neo4j.graphdb.Transaction;
import org.neo4j.graphdb.factory.GraphDatabaseSettings;
import org.neo4j.graphdb.index.Index;
import org.neo4j.graphdb.mockfs.UncloseableDelegatingFileSystemAbstraction;
import org.neo4j.helpers.collection.Iterables;
import org.neo4j.helpers.progress.ProgressMonitorFactory;
import org.neo4j.io.fs.FileSystemAbstraction;
import org.neo4j.io.fs.FileUtils;
import org.neo4j.io.pagecache.IOLimiter;
import org.neo4j.io.pagecache.PageCache;
import org.neo4j.kernel.configuration.Config;
import org.neo4j.kernel.configuration.Settings;
import org.neo4j.kernel.impl.factory.DatabaseInfo;
import org.neo4j.kernel.impl.logging.LogService;
import org.neo4j.kernel.impl.spi.SimpleKernelContext;
import org.neo4j.kernel.impl.store.MetaDataStore;
import org.neo4j.kernel.impl.store.MetaDataStore.Position;
import org.neo4j.kernel.impl.store.MismatchingStoreIdException;
import org.neo4j.kernel.impl.store.StoreFactory;
import org.neo4j.kernel.impl.store.StoreFile;
import org.neo4j.kernel.impl.storemigration.LogFiles;
import org.neo4j.kernel.impl.transaction.CommittedTransactionRepresentation;
import org.neo4j.kernel.impl.transaction.log.LogFile;
import org.neo4j.kernel.impl.transaction.log.LogicalTransactionStore;
import org.neo4j.kernel.impl.transaction.log.PhysicalLogFiles;
import org.neo4j.kernel.impl.transaction.log.ReadOnlyTransactionStore;
import org.neo4j.kernel.impl.transaction.log.TransactionIdStore;
import org.neo4j.kernel.impl.transaction.log.checkpoint.CheckPointer;
import org.neo4j.kernel.impl.transaction.log.checkpoint.SimpleTriggerInfo;
import org.neo4j.kernel.impl.transaction.log.entry.LogHeader;
import org.neo4j.kernel.impl.transaction.log.entry.LogHeaderReader;
import org.neo4j.kernel.impl.transaction.log.rotation.LogRotation;
import org.neo4j.kernel.impl.util.Dependencies;
import org.neo4j.kernel.impl.util.DependenciesProxy;
import org.neo4j.kernel.internal.GraphDatabaseAPI;
import org.neo4j.kernel.lifecycle.LifeSupport;
import org.neo4j.kernel.monitoring.Monitors;
import org.neo4j.logging.FormattedLogProvider;
import org.neo4j.logging.Log;
import org.neo4j.logging.LogProvider;
import org.neo4j.logging.Logger;
import org.neo4j.logging.NullLogProvider;
import org.neo4j.storageengine.api.StorageEngine;
import org.neo4j.test.Barrier;
import org.neo4j.test.DbRepresentation;
import org.neo4j.test.TestGraphDatabaseFactory;
import org.neo4j.test.rule.EmbeddedDatabaseRule;
import org.neo4j.test.rule.PageCacheRule;
import org.neo4j.test.rule.SuppressOutput;
import org.neo4j.test.rule.TestDirectory;
import org.neo4j.test.rule.fs.DefaultFileSystemRule;

import static java.lang.Boolean.TRUE;
import static org.hamcrest.CoreMatchers.anyOf;
import static org.hamcrest.CoreMatchers.containsString;
import static org.hamcrest.CoreMatchers.equalTo;
import static org.hamcrest.CoreMatchers.instanceOf;
import static org.hamcrest.MatcherAssert.assertThat;
import static org.junit.Assert.assertEquals;
import static org.junit.Assert.assertFalse;
import static org.junit.Assert.assertNotEquals;
import static org.junit.Assert.assertTrue;
import static org.junit.Assert.fail;
import static org.mockito.Matchers.eq;
import static org.mockito.Mockito.mock;
import static org.mockito.Mockito.verify;
import static org.mockito.Mockito.when;
import static org.neo4j.kernel.impl.store.StoreFile.COUNTS_STORE_LEFT;
import static org.neo4j.kernel.impl.store.StoreFile.COUNTS_STORE_RIGHT;

public class BackupServiceIT
{
    private static final String NODE_STORE = StoreFactory.NODE_STORE_NAME;
    private static final String RELATIONSHIP_STORE = StoreFactory.RELATIONSHIP_STORE_NAME;
    private static final String BACKUP_HOST = "localhost";
<<<<<<< HEAD
    private static final OutputStream NULL_OUTPUT = new OutputStream()
    {
        @Override
        public void write( int b ) throws IOException
        {
        }
    };
=======
    private static final String PROP = "id";
    private static final Label LABEL = Label.label( "LABEL" );
>>>>>>> 768519cf

    private final Monitors monitors = new Monitors();
    private final IOLimiter limiter = IOLimiter.unlimited();
    private FileSystemAbstraction fileSystem;
    private File storeDir;
    private File backupDir;
    private int backupPort = -1;

    private final DefaultFileSystemRule fileSystemRule = new DefaultFileSystemRule();
    private final TestDirectory target = TestDirectory.testDirectory();
    private final EmbeddedDatabaseRule dbRule = new EmbeddedDatabaseRule().startLazily();
    private final SuppressOutput suppressOutput = SuppressOutput.suppressAll();
    private final PageCacheRule pageCacheRule = new PageCacheRule();

    @Rule
    public final RuleChain ruleChain = RuleChain.outerRule( fileSystemRule )
                                                .around( target )
                                                .around( dbRule )
                                                .around( pageCacheRule )
                                                .around( suppressOutput );

    @Before
    public void setup()
    {
        fileSystem = fileSystemRule.get();
        backupPort = PortAuthority.allocatePort();
        storeDir = dbRule.getStoreDirFile();
        backupDir = target.directory( "backup_dir" );
    }

    private BackupService backupService()
    {
        return new BackupService( () -> new UncloseableDelegatingFileSystemAbstraction( fileSystemRule.get() ),
                FormattedLogProvider.toOutputStream( NULL_OUTPUT ), NULL_OUTPUT, new Monitors() );
    }

    private BackupService backupService( LogProvider logProvider )
    {
        return new BackupService( () -> new UncloseableDelegatingFileSystemAbstraction( fileSystemRule.get() ),
                logProvider, NULL_OUTPUT, new Monitors() );
    }

    @Test
    public void performConsistencyCheckAfterIncrementalBackup()
    {
        defaultBackupPortHostParams();
        Config defaultConfig = dbRule.getConfigCopy();

        GraphDatabaseAPI db = dbRule.getGraphDatabaseAPI();
        createSchemaIndex( db );
        createAndIndexNode( db, 1 );

        backupService().doFullBackup( BACKUP_HOST, backupPort, backupDir, ConsistencyCheck.NONE, defaultConfig,
                BackupClient.BIG_READ_TIMEOUT, false );

        createAndIndexNode( db, 1 );
        TestFullConsistencyCheck consistencyCheck = new TestFullConsistencyCheck();
        BackupService.BackupOutcome backupOutcome = backupService()
                .doIncrementalBackupOrFallbackToFull( BACKUP_HOST, backupPort, backupDir, consistencyCheck,
                        defaultConfig, BackupClient.BIG_READ_TIMEOUT, false );
        assertTrue( "Consistency check invoked for incremental backup, ", consistencyCheck.isChecked() );
        assertTrue( backupOutcome.isConsistent() );
    }

    @Test
    public void shouldPrintThatFullBackupIsPerformed() throws Exception
    {
        defaultBackupPortHostParams();
        GraphDatabaseService db = dbRule.getGraphDatabaseAPI();

        final Log log = mock( Log.class );
        LogProvider logProvider = new LogProvider()
        {
            @Override
            public Log getLog( Class loggingClass )
            {
                return log;
            }

            @Override
            public Log getLog( String name )
            {
                return log;
            }
        };

        backupService( logProvider ).doIncrementalBackupOrFallbackToFull( BACKUP_HOST, backupPort,
                backupDir, ConsistencyCheck.NONE, dbRule.getConfigCopy(), BackupClient.BIG_READ_TIMEOUT, false );

        verify( log ).info( "Previous backup not found, a new full backup will be performed." );
    }

    @Test
    public void shouldPrintThatIncrementalBackupIsPerformedAndFallingBackToFull() throws Exception
    {
        defaultBackupPortHostParams();
        Config defaultConfig = dbRule.getConfigCopy();
        dbRule.setConfig( GraphDatabaseSettings.keep_logical_logs, "false" );
        // have logs rotated on every transaction
        GraphDatabaseAPI db = dbRule.getGraphDatabaseAPI();
        createSchemaIndex( db );

        createAndIndexNode( db, 1 );

        // A full backup
        backupService().doFullBackup( BACKUP_HOST, backupPort, backupDir, ConsistencyCheck.NONE, defaultConfig,
                BackupClient.BIG_READ_TIMEOUT, false );

        // And the log the backup uses is rotated out
        createAndIndexNode( db, 2 );
        rotateAndCheckPoint( db );
        createAndIndexNode( db, 3 );
        rotateAndCheckPoint( db );
        createAndIndexNode( db, 4 );
        rotateAndCheckPoint( db );

        final Log log = mock( Log.class );
        LogProvider logProvider = new LogProvider()
        {
            @Override
            public Log getLog( Class loggingClass )
            {
                return log;
            }

            @Override
            public Log getLog( String name )
            {
                return log;
            }
        };

        backupService( logProvider ).doIncrementalBackupOrFallbackToFull( BACKUP_HOST, backupPort,
                backupDir, ConsistencyCheck.NONE, dbRule.getConfigCopy(), BackupClient.BIG_READ_TIMEOUT, false );

        verify( log ).info( "Previous backup found, trying incremental backup." );
        verify( log ).info( "Existing backup is too far out of date, a new full backup will be performed." );
    }

    @Test
    public void shouldThrowUsefulMessageWhenCannotConnectDuringFullBackup() throws Exception
    {
        try
        {
            backupService().doIncrementalBackupOrFallbackToFull( BACKUP_HOST, 56789, backupDir, ConsistencyCheck.NONE,
                    dbRule.getConfigCopy(), BackupClient.BIG_READ_TIMEOUT, false );
            fail( "No exception thrown" );
        }
        catch ( RuntimeException e )
        {
            assertThat( e.getMessage(), containsString( "BackupClient could not connect" ) );
            assertThat( e.getCause(), instanceOf( ConnectException.class ) );
        }
    }

    @Test
    public void shouldThrowUsefulMessageWhenCannotConnectDuringIncrementalBackup() throws Exception
    {
        defaultBackupPortHostParams();
        GraphDatabaseAPI db = dbRule.getGraphDatabaseAPI();
        createSchemaIndex( db );
        BackupService backupService = backupService();

        createAndIndexNode( db, 1 );

        // A full backup
        backupService.doFullBackup( BACKUP_HOST, backupPort, backupDir,
                ConsistencyCheck.NONE, dbRule.getConfigCopy(), BackupClient.BIG_READ_TIMEOUT, false );
        try
        {
            backupService().doIncrementalBackupOrFallbackToFull( BACKUP_HOST, 56789, backupDir, ConsistencyCheck.NONE,
                    dbRule.getConfigCopy(), BackupClient.BIG_READ_TIMEOUT, false );
            fail( "No exception thrown" );
        }
        catch ( RuntimeException e )
        {
            assertThat( e.getMessage(), containsString( "BackupClient could not connect" ) );
            assertThat( e.getCause(), instanceOf( ConnectException.class ) );
        }
    }

    @Test
    public void shouldThrowExceptionWhenDoingFullBackupWhenDirectoryHasSomeFiles() throws Exception
    {
        // given
        defaultBackupPortHostParams();
        GraphDatabaseAPI db = dbRule.getGraphDatabaseAPI();
        createSchemaIndex( db );
        createAndIndexNode( db, 1 );

        // Touch a random file
        assertTrue( new File( backupDir, ".jibberishfile" ).createNewFile() );

        try
        {
            // when
            backupService().doFullBackup( BACKUP_HOST, backupPort, backupDir.getAbsoluteFile(),
                    ConsistencyCheck.FULL, dbRule.getConfigCopy(), BackupClient.BIG_READ_TIMEOUT, false );
            fail( "Should have thrown an exception" );
        }
        catch ( RuntimeException ex )
        {
            // then
            assertThat( ex.getMessage(), containsString( "is not empty" ) );
        }
        finally
        {
            db.shutdown();
        }
    }

    @Test
    public void shouldThrowExceptionWhenDoingFullBackupWhenDirectoryHasSomeDirs() throws Exception
    {
        // given
        defaultBackupPortHostParams();
        GraphDatabaseAPI db = dbRule.getGraphDatabaseAPI();
        createSchemaIndex( db );
        createAndIndexNode( db, 1 );

        // Touch a random directory
        assertTrue( new File( backupDir, "jibberishfolder" ).mkdir() );

        try
        {
            // when
            backupService().doFullBackup( BACKUP_HOST, backupPort, backupDir.getAbsoluteFile(),
                    ConsistencyCheck.FULL, dbRule.getConfigCopy(), BackupClient.BIG_READ_TIMEOUT, false );
            fail( "Should have thrown an exception" );
        }
        catch ( RuntimeException ex )
        {
            // then
            assertThat( ex.getMessage(), containsString( "is not empty" ) );
        }
        finally
        {
            db.shutdown();
        }
    }

    @Test
    public void shouldRemoveTempDirectory() throws Throwable
    {
        // given
        defaultBackupPortHostParams();
        GraphDatabaseAPI db = dbRule.getGraphDatabaseAPI();
        createSchemaIndex( db );
        createAndIndexNode( db, 1 );

        // when
        BackupService backupService = backupService();
        backupService.doFullBackup( BACKUP_HOST, backupPort, backupDir.getAbsoluteFile(), ConsistencyCheck.NONE,
                dbRule.getConfigCopy(), BackupClient.BIG_READ_TIMEOUT, false );
        db.shutdown();

        // then
        assertFalse( "Temp directory was not removed as expected",
                fileSystem.fileExists( new File( backupDir, StoreUtil.TEMP_COPY_DIRECTORY_NAME ) ) );
    }

    @Test
    public void shouldCopyStoreFiles() throws Throwable
    {
        // given
        defaultBackupPortHostParams();
        GraphDatabaseAPI db = dbRule.getGraphDatabaseAPI();
        createSchemaIndex( db );
        createAndIndexNode( db, 1 );

        // when
        BackupService backupService = backupService();
        backupService.doFullBackup( BACKUP_HOST, backupPort, backupDir.getAbsoluteFile(), ConsistencyCheck.NONE,
                dbRule.getConfigCopy(), BackupClient.BIG_READ_TIMEOUT, false );
        db.shutdown();

        // then
        File[] files = fileSystem.listFiles( backupDir );

        assertTrue( files.length > 0 );

        for ( final StoreFile storeFile : StoreFile.values() )
        {
            if ( storeFile == COUNTS_STORE_LEFT ||
                 storeFile == COUNTS_STORE_RIGHT )
            {
                assertThat( files, anyOf( hasFile( COUNTS_STORE_LEFT.storeFileName() ),
                                          hasFile( COUNTS_STORE_RIGHT.storeFileName() ) ) );
            }
            else
            {
                assertThat( files, hasFile( storeFile.storeFileName() ) );
            }
        }

        assertEquals( getDbRepresentation(), getBackupDbRepresentation() );
    }

    /*
     * During incremental backup destination db should not track free ids independently from source db
     * for now we will always cleanup id files generated after incremental backup and will regenerate them afterwards
     * This should prevent situation when destination db free id following master, but never allocates it from
     * generator till some db will be started on top of it.
     * That will cause all sorts of problems with several entities in a store with same id.
     *
     * As soon as backup will be able to align ids between participants please remove description and adapt test.
     */
    @Test
    public void incrementallyBackupDatabaseShouldNotKeepGeneratedIdFiles()
    {
        defaultBackupPortHostParams();
        GraphDatabaseAPI graphDatabase = dbRule.getGraphDatabaseAPI();
        Label markerLabel = Label.label( "marker" );

        try ( Transaction transaction = graphDatabase.beginTx() )
        {
            Node node = graphDatabase.createNode();
            node.addLabel( markerLabel );
            transaction.success();
        }

        try ( Transaction transaction = graphDatabase.beginTx() )
        {
            Node node = findNodeByLabel( graphDatabase, markerLabel );
            for ( int i = 0; i < 10; i++ )
            {
                node.setProperty( "property" + i, "testValue" + i );
            }
            transaction.success();
        }
        // propagate to backup node and properties
        doIncrementalBackupOrFallbackToFull();

        // removing properties will free couple of ids that will be reused during next properties creation
        try ( Transaction transaction = graphDatabase.beginTx() )
        {
            Node node = findNodeByLabel( graphDatabase, markerLabel );
            for ( int i = 0; i < 6; i++ )
            {
                node.removeProperty( "property" + i );
            }

            transaction.success();
        }

        // propagate removed properties
        doIncrementalBackupOrFallbackToFull();

        try ( Transaction transaction = graphDatabase.beginTx() )
        {
            Node node = findNodeByLabel( graphDatabase, markerLabel );
            for ( int i = 10; i < 16; i++ )
            {
                node.setProperty( "property" + i, "updatedValue" + i );
            }

            transaction.success();
        }

        // propagate to backup new properties with reclaimed ids
        doIncrementalBackupOrFallbackToFull();

        // it should be possible to at this point to start db based on our backup and create couple of properties
        // their ids should not clash with already existing
        GraphDatabaseService backupBasedDatabase = new TestGraphDatabaseFactory()
                .newEmbeddedDatabaseBuilder( backupDir.getAbsoluteFile() )
                .setConfig( OnlineBackupSettings.online_backup_enabled, Settings.FALSE )
                .newGraphDatabase();
        try
        {
            try ( Transaction transaction = backupBasedDatabase.beginTx() )
            {
                Node node = findNodeByLabel( (GraphDatabaseAPI) backupBasedDatabase, markerLabel );
                Iterable<String> propertyKeys = node.getPropertyKeys();
                for ( String propertyKey : propertyKeys )
                {
                    node.setProperty( propertyKey, "updatedClientValue" + propertyKey );
                }
                node.setProperty( "newProperty", "updatedClientValue" );
                transaction.success();
            }

            try ( Transaction ignored = backupBasedDatabase.beginTx() )
            {
                Node node = findNodeByLabel( (GraphDatabaseAPI) backupBasedDatabase, markerLabel );
                // newProperty + 10 defined properties.
                assertEquals( "We should be able to see all previously defined properties.",
                        11, Iterables.asList( node.getPropertyKeys() ).size() );
            }
        }
        finally
        {
            backupBasedDatabase.shutdown();
        }
    }

    @Test
    public void shouldBeAbleToBackupEvenIfTransactionLogsAreIncomplete() throws Throwable
    {
        /*
        * This test deletes the old persisted log file and expects backup to still be functional. It
        * should not be assumed that the log files have any particular length of history. They could
        * for example have been mangled during backups or removed during pruning.
        */

        // given
        defaultBackupPortHostParams();
        GraphDatabaseAPI db = dbRule.getGraphDatabaseAPI();
        createSchemaIndex( db );

        for ( int i = 0; i < 100; i++ )
        {
            createAndIndexNode( db, i );
        }

        final File oldLog = db.getDependencyResolver().resolveDependency( LogFile.class ).currentLogFile();
        rotateAndCheckPoint( db );

        for ( int i = 0; i < 1; i++ )
        {
            createAndIndexNode( db, i );
        }
        rotateAndCheckPoint( db );

        long lastCommittedTxBefore = db.getDependencyResolver().resolveDependency( TransactionIdStore.class )
                .getLastCommittedTransactionId();

        db = dbRule.restartDatabase( ( fs, storeDirectory ) -> FileUtils.deleteFile( oldLog ) );

        long lastCommittedTxAfter = db.getDependencyResolver().resolveDependency( TransactionIdStore.class )
                .getLastCommittedTransactionId();

        // when
        BackupService backupService = backupService();
        BackupService.BackupOutcome outcome = backupService.doFullBackup( BACKUP_HOST, backupPort,
                backupDir.getAbsoluteFile(), ConsistencyCheck.FULL, dbRule.getConfigCopy(),
                BackupClient.BIG_READ_TIMEOUT, false );

        db.shutdown();

        // then
        assertEquals( lastCommittedTxBefore, lastCommittedTxAfter );
        assertTrue( outcome.isConsistent() );
        assertEquals( getDbRepresentation(), getBackupDbRepresentation() );
    }

    @Test
    public void shouldFindTransactionLogContainingLastNeoStoreTransactionInAnEmptyStore() throws IOException
    {
        // This test highlights a special case where an empty store can return transaction metadata for transaction 0.

        // given
        defaultBackupPortHostParams();
        GraphDatabaseAPI db = dbRule.getGraphDatabaseAPI();

        // when
        BackupService backupService = backupService();
        backupService.doFullBackup( BACKUP_HOST, backupPort, backupDir.getAbsoluteFile(),
                ConsistencyCheck.NONE, dbRule.getConfigCopy(), BackupClient.BIG_READ_TIMEOUT, false );
        db.shutdown();

        // then
        assertEquals( getDbRepresentation(), getBackupDbRepresentation() );

        assertEquals( 0, getLastTxChecksum( pageCacheRule.getPageCache( fileSystem ) ) );
    }

    @Test
    public void shouldFindTransactionLogContainingLastNeoStoreTransaction() throws Throwable
    {
        // given
        defaultBackupPortHostParams();
        GraphDatabaseAPI db = dbRule.getGraphDatabaseAPI();
        createSchemaIndex( db );
        createAndIndexNode( db, 1 );

        // when
        BackupService backupService = backupService();
        backupService.doFullBackup( BACKUP_HOST, backupPort, backupDir.getAbsoluteFile(),
                ConsistencyCheck.NONE, dbRule.getConfigCopy(), BackupClient.BIG_READ_TIMEOUT, false );
        db.shutdown();

        // then
        assertEquals( getDbRepresentation(), getBackupDbRepresentation() );
        assertNotEquals( 0, getLastTxChecksum( pageCacheRule.getPageCache( fileSystem ) ) );
    }

    @Test
    public void shouldFindValidPreviousCommittedTxIdInFirstNeoStoreLog() throws Throwable
    {
        // given
        defaultBackupPortHostParams();
        GraphDatabaseAPI db = dbRule.getGraphDatabaseAPI();
        createSchemaIndex( db );
        createAndIndexNode( db, 1 );
        createAndIndexNode( db, 2 );
        createAndIndexNode( db, 3 );
        createAndIndexNode( db, 4 );

        db.getDependencyResolver().resolveDependency( StorageEngine.class ).flushAndForce( limiter );
        long txId = db.getDependencyResolver().resolveDependency( TransactionIdStore.class )
                .getLastCommittedTransactionId();

        // when
        BackupService backupService = backupService();
        backupService.doFullBackup( BACKUP_HOST, backupPort, backupDir.getAbsoluteFile(),
                ConsistencyCheck.NONE, dbRule.getConfigCopy(), BackupClient.BIG_READ_TIMEOUT, false );
        db.shutdown();

        // then
        checkPreviousCommittedTxIdFromLog( 0, TransactionIdStore.BASE_TX_ID );
    }

    @Test
    public void shouldFindTransactionLogContainingLastLuceneTransaction() throws Throwable
    {
        // given
        defaultBackupPortHostParams();
        Config defaultConfig = dbRule.getConfigCopy();
        GraphDatabaseAPI db = dbRule.getGraphDatabaseAPI();
        createSchemaIndex( db );
        createAndIndexNode( db, 1 );

        // when
        BackupService backupService = backupService();
        backupService.doFullBackup( BACKUP_HOST, backupPort, backupDir.getAbsoluteFile(),
                ConsistencyCheck.NONE, defaultConfig, BackupClient.BIG_READ_TIMEOUT, false );
        db.shutdown();

        // then
        assertEquals( getDbRepresentation(), getBackupDbRepresentation() );
        assertNotEquals( 0, getLastTxChecksum( pageCacheRule.getPageCache( fileSystem ) ) );
    }

    @Test
    public void shouldGiveHelpfulErrorMessageIfLogsPrunedPastThePointOfNoReturn() throws Exception
    {
        // Given
        defaultBackupPortHostParams();
        Config defaultConfig = dbRule.getConfigCopy();
        dbRule.setConfig( GraphDatabaseSettings.keep_logical_logs, "false" );
        // have logs rotated on every transaction
        GraphDatabaseAPI db = dbRule.getGraphDatabaseAPI();
        createSchemaIndex( db );
        BackupService backupService = backupService();

        createAndIndexNode( db, 1 );
        rotateAndCheckPoint( db );

        // A full backup
        backupService.doFullBackup( BACKUP_HOST, backupPort, backupDir.getAbsoluteFile(),
                ConsistencyCheck.NONE, defaultConfig, BackupClient.BIG_READ_TIMEOUT, false );

        // And the log the backup uses is rotated out
        createAndIndexNode( db, 2 );
        rotateAndCheckPoint( db );
        createAndIndexNode( db, 3 );
        rotateAndCheckPoint( db );
        createAndIndexNode( db, 4 );
        rotateAndCheckPoint( db );
        createAndIndexNode( db, 5 );
        rotateAndCheckPoint( db );

        // when
        try
        {
            backupService.doIncrementalBackup( BACKUP_HOST, backupPort, backupDir.getAbsoluteFile(),
                    ConsistencyCheck.NONE, BackupClient.BIG_READ_TIMEOUT, defaultConfig );
            fail( "Should have thrown exception." );
        }
        // Then
        catch ( IncrementalBackupNotPossibleException e )
        {
            assertThat( e.getMessage(), equalTo( BackupService.TOO_OLD_BACKUP ) );
        }
    }

    @Test
    public void shouldFallbackToFullBackupIfIncrementalFailsAndExplicitlyAskedToDoThis() throws Exception
    {
        // Given
        defaultBackupPortHostParams();
        Config defaultConfig = dbRule.getConfigCopy();
        dbRule.setConfig( GraphDatabaseSettings.keep_logical_logs, "false" );
        // have logs rotated on every transaction
        GraphDatabaseAPI db = dbRule.getGraphDatabaseAPI();
        createSchemaIndex( db );
        BackupService backupService = backupService();

        createAndIndexNode( db, 1 );

        // A full backup
        backupService.doFullBackup( BACKUP_HOST, backupPort, backupDir.getAbsoluteFile(),
                ConsistencyCheck.NONE, defaultConfig, BackupClient.BIG_READ_TIMEOUT, false );

        // And the log the backup uses is rotated out
        createAndIndexNode( db, 2 );
        rotateAndCheckPoint( db );
        createAndIndexNode( db, 3 );
        rotateAndCheckPoint( db );
        createAndIndexNode( db, 4 );
        rotateAndCheckPoint( db );

        // when
        backupService.doIncrementalBackupOrFallbackToFull(
                BACKUP_HOST, backupPort, backupDir.getAbsoluteFile(), ConsistencyCheck.NONE, defaultConfig,
                BackupClient.BIG_READ_TIMEOUT, false );

        // Then
        db.shutdown();
        assertEquals( getDbRepresentation(), getBackupDbRepresentation() );
    }

    private void rotateAndCheckPoint( GraphDatabaseAPI db ) throws IOException
    {
        db.getDependencyResolver().resolveDependency( LogRotation.class ).rotateLogFile();
        db.getDependencyResolver().resolveDependency( CheckPointer.class ).forceCheckPoint(
                new SimpleTriggerInfo( "test" )
        );
    }

    @Test
    public void shouldHandleBackupWhenLogFilesHaveBeenDeleted() throws Exception
    {
        // Given
        defaultBackupPortHostParams();
        Config defaultConfig = dbRule.getConfigCopy();
        dbRule.setConfig( GraphDatabaseSettings.keep_logical_logs, "false" );
        GraphDatabaseAPI db = dbRule.getGraphDatabaseAPI();
        createSchemaIndex( db );
        BackupService backupService = backupService();

        createAndIndexNode( db, 1 );

        // A full backup
        backupService.doIncrementalBackupOrFallbackToFull(
                BACKUP_HOST, backupPort, backupDir.getAbsoluteFile(), ConsistencyCheck.NONE, defaultConfig,
                BackupClient.BIG_READ_TIMEOUT, false );

        // And the log the backup uses is rotated out
        createAndIndexNode( db, 2 );
        db = deleteLogFilesAndRestart();

        createAndIndexNode( db, 3 );
        db = deleteLogFilesAndRestart();

        // when
        backupService.doIncrementalBackupOrFallbackToFull(
                BACKUP_HOST, backupPort, backupDir.getAbsoluteFile(), ConsistencyCheck.NONE, defaultConfig,
                BackupClient.BIG_READ_TIMEOUT, false );

        // Then
        db.shutdown();
        assertEquals( getDbRepresentation(), getBackupDbRepresentation() );
    }

    private GraphDatabaseAPI deleteLogFilesAndRestart()
            throws IOException
    {
        final FileFilter logFileFilter = pathname -> pathname.getName().contains( "logical" );
        return dbRule.restartDatabase( ( fs, storeDirectory ) ->
        {
            for ( File logFile : storeDir.listFiles( logFileFilter ) )
            {
                logFile.delete();
            }
        } );
    }

    @Test
    public void backupShouldWorkWithReadOnlySourceDatabases() throws Exception
    {
        // Create some data
        defaultBackupPortHostParams();
        GraphDatabaseAPI db = dbRule.getGraphDatabaseAPI();
        createSchemaIndex( db );
        createAndIndexNode( db, 1 );

        // Make it read-only
        db = dbRule.restartDatabase( GraphDatabaseSettings.read_only.name(), TRUE.toString() );

        // Take a backup
        Config defaultConfig = dbRule.getConfigCopy();
        BackupService backupService = backupService();
        backupService.doFullBackup( BACKUP_HOST, backupPort, backupDir.getAbsoluteFile(), ConsistencyCheck.FULL,
                defaultConfig, BackupClient.BIG_READ_TIMEOUT, false );

        // Then
        db.shutdown();
        assertEquals( getDbRepresentation(), getBackupDbRepresentation() );
    }

    @Test
    public void shouldDoFullBackupOnIncrementalFallbackToFullIfNoBackupFolderExists() throws Exception
    {
        // Given
        defaultBackupPortHostParams();
        Config defaultConfig = dbRule.getConfigCopy();
        dbRule.setConfig( GraphDatabaseSettings.keep_logical_logs, "false" );
        GraphDatabaseAPI db = dbRule.getGraphDatabaseAPI();
        createSchemaIndex( db );
        BackupService backupService = backupService();

        createAndIndexNode( db, 1 );

        // when
        backupService.doIncrementalBackupOrFallbackToFull(
                BACKUP_HOST, backupPort, backupDir.getAbsoluteFile(), ConsistencyCheck.NONE, defaultConfig,
                BackupClient.BIG_READ_TIMEOUT, false );

        // then
        db.shutdown();
        assertEquals( getDbRepresentation(), getBackupDbRepresentation() );
    }

    @Test
    public void shouldContainTransactionsThatHappenDuringBackupProcess() throws Throwable
    {
        // given
        defaultBackupPortHostParams();
        Config defaultConfig = dbRule.getConfigCopy();
        dbRule.setConfig( OnlineBackupSettings.online_backup_enabled, "false" );
        Config withOnlineBackupDisabled = dbRule.getConfigCopy();

        final Barrier.Control barrier = new Barrier.Control();
        final GraphDatabaseAPI db = dbRule.getGraphDatabaseAPI();
        createSchemaIndex( db );

        createAndIndexNode( db, 1 ); // create some data

        final DependencyResolver resolver = db.getDependencyResolver();
        long expectedLastTxId = resolver.resolveDependency( TransactionIdStore.class ).getLastClosedTransactionId();

        // This monitor is added server-side...
        monitors.addMonitorListener( new StoreSnoopingMonitor( barrier ) );

        Dependencies dependencies = new Dependencies( resolver );
        dependencies.satisfyDependencies( defaultConfig, monitors, NullLogProvider.getInstance() );

        OnlineBackupKernelExtension backup = (OnlineBackupKernelExtension)
                new OnlineBackupExtensionFactory().newInstance(
                        new SimpleKernelContext( storeDir, DatabaseInfo.UNKNOWN, dependencies ),
                        DependenciesProxy.dependencies( dependencies, OnlineBackupExtensionFactory.Dependencies.class )
                );
        backup.start();

        // when
        BackupService backupService = backupService();
        ExecutorService executor = Executors.newSingleThreadExecutor();
        executor.execute( () ->
        {
            barrier.awaitUninterruptibly();

            createAndIndexNode( db, 1 );
            resolver.resolveDependency( StorageEngine.class ).flushAndForce( limiter );

            barrier.release();
        } );

        BackupService.BackupOutcome backupOutcome = backupService.doFullBackup( BACKUP_HOST, backupPort,
                backupDir.getAbsoluteFile(), ConsistencyCheck.FULL, withOnlineBackupDisabled,
                BackupClient.BIG_READ_TIMEOUT, false );

        backup.stop();
        executor.shutdown();
        executor.awaitTermination( 30, TimeUnit.SECONDS );

        // then
        checkPreviousCommittedTxIdFromLog( 0, expectedLastTxId );
        File neoStore = new File( storeDir, MetaDataStore.DEFAULT_NAME );
        long txIdFromOrigin = MetaDataStore
                .getRecord( resolver.resolveDependency( PageCache.class ), neoStore, Position.LAST_TRANSACTION_ID );
        checkLastCommittedTxIdInLogAndNeoStore( expectedLastTxId + 1, txIdFromOrigin );
        assertEquals( DbRepresentation.of( db ), getBackupDbRepresentation() );
        assertTrue( backupOutcome.isConsistent() );
    }

    @Test
    public void backupsShouldBeMentionedInServerConsoleLog() throws Throwable
    {
        // given
        defaultBackupPortHostParams();
        Config config = dbRule.getConfigCopy();
        dbRule.setConfig( OnlineBackupSettings.online_backup_enabled, "false" );
        Config withOnlineBackupDisabled = dbRule.getConfigCopy();
        createAndIndexNode( dbRule, 1 );

        final Log log = mock( Log.class );
        LogProvider logProvider = new LogProvider()
        {
            @Override
            public Log getLog( Class loggingClass )
            {
                return log;
            }

            @Override
            public Log getLog( String name )
            {
                return log;
            }
        };
        Logger logger = mock( Logger.class );
        when( log.infoLogger() ).thenReturn( logger );
        LogService logService = mock( LogService.class );
        when( logService.getInternalLogProvider() ).thenReturn( logProvider );

        Dependencies dependencies = new Dependencies( dbRule.getDependencyResolver() );
        dependencies.satisfyDependencies( config, monitors, logService );

        OnlineBackupKernelExtension backup = (OnlineBackupKernelExtension)
                new OnlineBackupExtensionFactory().newInstance(
                        new SimpleKernelContext( storeDir, DatabaseInfo.UNKNOWN, dependencies ),
                        DependenciesProxy.dependencies( dependencies, OnlineBackupExtensionFactory.Dependencies.class )
                );
        try
        {
            backup.start();

            // when
            backupService()
                    .doFullBackup( BACKUP_HOST, backupPort, backupDir, ConsistencyCheck.NONE, withOnlineBackupDisabled,
                            BackupClient.BIG_READ_TIMEOUT, false );

            // then
            verify( logger ).log( eq( "%s: Full backup started...") , Mockito.startsWith( "BackupServer" ) );
            verify( logger ).log( eq( "%s: Full backup finished." ), Mockito.startsWith( "BackupServer" ) );

            // when
            createAndIndexNode( dbRule, 2 );

            backupService().doIncrementalBackupOrFallbackToFull( BACKUP_HOST, backupPort, backupDir, ConsistencyCheck.NONE,
                    withOnlineBackupDisabled, BackupClient.BIG_READ_TIMEOUT, false );

            // then
            verify( logger ).log( eq( "%s: Incremental backup started..."), Mockito.startsWith( "BackupServer" ) );
            verify( logger ).log( eq( "%s: Incremental backup finished." ), Mockito.startsWith( "BackupServer" ) );
        }
        finally
        {
            backup.stop();
        }
    }

    @Test
    public void incrementalBackupShouldFailWhenTargetDirContainsDifferentStore() throws IOException
    {
        // Given
        defaultBackupPortHostParams();
        Config defaultConfig = dbRule.getConfigCopy();
        GraphDatabaseAPI db1 = dbRule.getGraphDatabaseAPI();
        createSchemaIndex( db1 );
        createAndIndexNode( db1, 1 );

        backupService().doFullBackup( BACKUP_HOST, backupPort, backupDir.getAbsoluteFile(), ConsistencyCheck.NONE,
                defaultConfig, BackupClient.BIG_READ_TIMEOUT, false );

        // When
        GraphDatabaseAPI db2 = dbRule.restartDatabase( ( fs, storeDirectory ) ->
        {
            deleteAllBackedUpTransactionLogs();

            fileSystem.deleteRecursively( storeDir );
            fileSystem.mkdir( storeDir );
        } );
        createAndIndexNode( db2, 2 );

        try
        {
            backupService().doIncrementalBackupOrFallbackToFull( BACKUP_HOST, backupPort,
                    backupDir.getAbsoluteFile(), ConsistencyCheck.NONE, defaultConfig,
                    BackupClient.BIG_READ_TIMEOUT, false );

            fail( "Should have thrown exception about mismatching store ids" );
        }
        catch ( RuntimeException e )
        {
            // Then
            assertThat( e.getMessage(), equalTo( BackupService.DIFFERENT_STORE ) );
            assertThat( e.getCause(), instanceOf( MismatchingStoreIdException.class ) );
        }
    }

    private void defaultBackupPortHostParams()
    {
        dbRule.setConfig( OnlineBackupSettings.online_backup_server, BACKUP_HOST + ":" + backupPort );
    }

    private void createSchemaIndex( GraphDatabaseService db )
    {
        try ( Transaction tx = db.beginTx() )
        {
            db.schema().indexFor( LABEL ).on( PROP ).create();
            tx.success();
        }
        try ( Transaction ignore = db.beginTx() )
        {
            db.schema().awaitIndexesOnline( 1, TimeUnit.MINUTES );
        }
    }

    private void createAndIndexNode( GraphDatabaseService db, int i )
    {
        try ( Transaction tx = db.beginTx() )
        {
            Index<Node> index = db.index().forNodes( "delete_me" );
            Node node = db.createNode();
            node.setProperty( PROP, System.currentTimeMillis() + i );
            index.add( node, "delete", "me" );
            tx.success();
        }
    }

    private BaseMatcher<File[]> hasFile( final String fileName )
    {
        return new BaseMatcher<File[]>()
        {
            @Override
            public boolean matches( Object o )
            {
                File[] files = (File[]) o;
                if ( files == null )
                {
                    return false;
                }
                for ( File file : files )
                {
                    if ( file.getAbsolutePath().contains( fileName ) )
                    {
                        return true;
                    }
                }
                return false;
            }

            @Override
            public void describeTo( Description description )
            {
                description.appendText( String.format( "[%s] in list of copied files", fileName ) );
            }
        };
    }

    private void checkPreviousCommittedTxIdFromLog( long logVersion, long txId ) throws IOException
    {
        // Assert header of specified log version containing correct txId
        PhysicalLogFiles logFiles = new PhysicalLogFiles( backupDir, fileSystem );
        LogHeader logHeader = LogHeaderReader.readLogHeader( fileSystem, logFiles.getLogFileForVersion( logVersion ) );
        assertEquals( txId, logHeader.lastCommittedTxId );
    }

    private void checkLastCommittedTxIdInLogAndNeoStore( long txId, long txIdFromOrigin ) throws Exception
    {
        // Assert last committed transaction can be found in tx log and is the last tx in the log
        LifeSupport life = new LifeSupport();
        PageCache pageCache = pageCacheRule.getPageCache( fileSystem );
        LogicalTransactionStore transactionStore =
                life.add( new ReadOnlyTransactionStore( pageCache, fileSystem, backupDir, monitors ) );
        life.start();
        try ( IOCursor<CommittedTransactionRepresentation> cursor =
                      transactionStore.getTransactions( txId ) )
        {
            assertTrue( cursor.next() );
            assertEquals( txId, cursor.get().getCommitEntry().getTxId() );
            assertFalse( cursor.next() );
        }
        finally
        {
            life.shutdown();
        }

        // Assert last committed transaction is correct in neostore
        assertEquals( txId, txIdFromOrigin );
    }

    private long getLastTxChecksum( PageCache pageCache ) throws IOException
    {
        File neoStore = new File( backupDir, MetaDataStore.DEFAULT_NAME );
        return MetaDataStore.getRecord( pageCache, neoStore, Position.LAST_TRANSACTION_CHECKSUM );
    }

    private void deleteAllBackedUpTransactionLogs()
    {
        for ( File log : fileSystem.listFiles( backupDir, LogFiles.FILENAME_FILTER ) )
        {
            fileSystem.deleteFile( log );
        }
    }

    private void doIncrementalBackupOrFallbackToFull()
    {
        BackupService backupService = backupService();
        backupService.doIncrementalBackupOrFallbackToFull( BACKUP_HOST, backupPort,
                backupDir, ConsistencyCheck.NONE, Config.defaults(), BackupClient.BIG_READ_TIMEOUT, false );
    }

    private Node findNodeByLabel( GraphDatabaseAPI graphDatabase, Label label )
    {
        try ( ResourceIterator<Node> nodes = graphDatabase.findNodes( label ) )
        {
            return nodes.next();
        }
    }

    private DbRepresentation getBackupDbRepresentation()
    {
        return DbRepresentation.of( backupDir, Config.defaults( OnlineBackupSettings.online_backup_enabled, Settings.FALSE ) );
    }

    private DbRepresentation getDbRepresentation()
    {
        return DbRepresentation.of( storeDir, Config.defaults( OnlineBackupSettings.online_backup_enabled, Settings.FALSE ) );
    }

    private static final class StoreSnoopingMonitor extends StoreCopyServer.Monitor.Adapter
    {
        private final Barrier barrier;

        private StoreSnoopingMonitor( Barrier barrier )
        {
            this.barrier = barrier;
        }

        @Override
        public void finishStreamingStoreFile( File storefile, String storeCopyIdentifier )
        {
            if ( storefile.getAbsolutePath().contains( NODE_STORE ) ||
                    storefile.getAbsolutePath().contains( RELATIONSHIP_STORE ) )
            {
                barrier.reached(); // multiple calls to this barrier will not block
            }
        }
    }

    private static class TestFullConsistencyCheck implements ConsistencyCheck
    {
        private boolean checked;
        @Override
        public String name()
        {
            return "testFull";
        }

        @Override
        public boolean runFull( File storeDir, Config tuningConfiguration, ProgressMonitorFactory progressFactory,
                LogProvider logProvider, FileSystemAbstraction fileSystem, PageCache pageCache, boolean verbose,
                CheckConsistencyConfig checkConsistencyConfig ) throws ConsistencyCheckFailedException
        {
            markAsChecked();
            return ConsistencyCheck.FULL.runFull( storeDir, tuningConfiguration, progressFactory, logProvider,
                    fileSystem, pageCache, verbose, checkConsistencyConfig );
        }

        private void markAsChecked()
        {
            checked = true;
        }

        boolean isChecked()
        {
            return checked;
        }
    }
}<|MERGE_RESOLUTION|>--- conflicted
+++ resolved
@@ -121,7 +121,6 @@
     private static final String NODE_STORE = StoreFactory.NODE_STORE_NAME;
     private static final String RELATIONSHIP_STORE = StoreFactory.RELATIONSHIP_STORE_NAME;
     private static final String BACKUP_HOST = "localhost";
-<<<<<<< HEAD
     private static final OutputStream NULL_OUTPUT = new OutputStream()
     {
         @Override
@@ -129,10 +128,8 @@
         {
         }
     };
-=======
     private static final String PROP = "id";
     private static final Label LABEL = Label.label( "LABEL" );
->>>>>>> 768519cf
 
     private final Monitors monitors = new Monitors();
     private final IOLimiter limiter = IOLimiter.unlimited();
