--- conflicted
+++ resolved
@@ -9,11 +9,8 @@
   Graphite Integration for Metrics
   Jackson
   Lucene Core
-<<<<<<< HEAD
   Metrics Core
-=======
   Netty
->>>>>>> 5cd7cb3f
   opencsv
   parboiled-core
   parboiled-scala
