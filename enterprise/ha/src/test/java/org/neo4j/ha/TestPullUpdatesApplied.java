--- conflicted
+++ resolved
@@ -131,11 +131,7 @@
         dbToKill.shutdown();
 
         if (!latch1.await(60, TimeUnit.SECONDS))
-<<<<<<< HEAD
-            throw new IllegalStateException( "Timeout waiting for first latch" );
-=======
             throw new IllegalStateException( "Timeout waiting for instance to leave cluster" );
->>>>>>> 52befa57
 
         addNode( master ); // this will be pulled by tne next start up, applied
                            // but not written to log.
@@ -160,13 +156,8 @@
 
         runInOtherJvmToGetExitCode( new String[]{targetDirectory.getAbsolutePath(), "" + toKill} );
 
-<<<<<<< HEAD
-        if (!latch1.await(60, TimeUnit.SECONDS))
-            throw new IllegalStateException( "Timeout waiting for second latch" );
-=======
         if (!latch2.await(60, TimeUnit.SECONDS))
             throw new IllegalStateException( "Timeout waiting for instance to fail" );
->>>>>>> 52befa57
 
         start( toKill, false ); // recovery and branching.
         boolean hasBranchedData = new File( targetDirectory, "branched" ).listFiles().length > 0;
