--- conflicted
+++ resolved
@@ -153,11 +153,7 @@
 
         // Temporary debugging
         System.out.println(new SimpleDateFormat("yyyy-MM-dd hh:mm:ss").format(new Date()) + " Starting instance " + toKill + " in separate process..");
-<<<<<<< HEAD
-        runInOtherJvmToGetExitCode( new String[]{targetDirectory.getAbsolutePath(), "" + toKill} );
-=======
         runInOtherJvmToGetExitCode( targetDirectory.getAbsolutePath(), "" + toKill );
->>>>>>> 126745c3
 
         // Temporary debugging
         System.out.println(new SimpleDateFormat("yyyy-MM-dd hh:mm:ss").format(new Date()) + " Waiting for instance to start..");
