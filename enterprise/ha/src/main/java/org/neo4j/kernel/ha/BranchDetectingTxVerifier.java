/**
 * Copyright (c) 2002-2014 "Neo Technology,"
 * Network Engine for Objects in Lund AB [http://neotechnology.com]
 *
 * This file is part of Neo4j.
 *
 * Neo4j is free software: you can redistribute it and/or modify
 * it under the terms of the GNU Affero General Public License as
 * published by the Free Software Foundation, either version 3 of the
 * License, or (at your option) any later version.
 *
 * This program is distributed in the hope that it will be useful,
 * but WITHOUT ANY WARRANTY; without even the implied warranty of
 * MERCHANTABILITY or FITNESS FOR A PARTICULAR PURPOSE.  See the
 * GNU Affero General Public License for more details.
 *
 * You should have received a copy of the GNU Affero General Public License
 * along with this program. If not, see <http://www.gnu.org/licenses/>.
 */
package org.neo4j.kernel.ha;

import java.io.IOException;

import org.neo4j.com.TxChecksumVerifier;
import org.neo4j.graphdb.DependencyResolver;
import org.neo4j.kernel.impl.nioneo.xa.NeoStoreXaDataSource;
import org.neo4j.kernel.impl.transaction.xaframework.LogicalTransactionStore;
import org.neo4j.kernel.impl.transaction.xaframework.TransactionMetadataCache;
import org.neo4j.kernel.impl.util.StringLogger;
import org.neo4j.kernel.logging.Logging;

/**
 * Used on the master to verify that slaves are using the same logical database as the master is running. This is done
 * by verifying transaction checksums.
 */
public class BranchDetectingTxVerifier implements TxChecksumVerifier
{
    private final StringLogger logger;
    private DependencyResolver resolver;
    private LogicalTransactionStore txStore;

    public BranchDetectingTxVerifier( DependencyResolver resolver )
    {
        this.resolver = resolver;
        this.logger = resolver.resolveDependency( Logging.class ).getMessagesLog( getClass() );
        this.txStore = resolver.resolveDependency( NeoStoreXaDataSource.class ).getDependencyResolver().
                resolveDependency( LogicalTransactionStore.class );
    }

    @Override
    public void assertMatch( long txId, int masterId, long checksum )
    {
        if ( txId == 0 )
        {
            return;
        }
        TransactionMetadataCache.TransactionMetadata metadata = null;
        try
        {
<<<<<<< HEAD
            metadata = txStore.getMetadataFor( txId );
        }
        catch ( IOException e )
        {
            throw new RuntimeException( e );
=======
            Pair<Integer, Long> readChecksum = dataSource().getMasterForCommittedTx( txId );
            boolean match = masterId == readChecksum.first() && checksum == readChecksum.other();
            
            if ( !match )
            {
                throw new BranchedDataException(
                        "The cluster contains two logically different versions of the database. " +
                        "This will be automatically resolved. Details: " + stringify( txId, masterId, checksum ) +
                        " does not match " + readChecksum );
            }
        }
        catch ( IOException e )
        {
            logger.logMessage( "Couldn't verify checksum for " + stringify( txId, masterId, checksum ), e );
            throw new BranchedDataException( "Unable to perform a mandatory sanity check due to an IO error.", e );
>>>>>>> a00c9879
        }
        int readMaster = metadata.getMasterId();
        long readChecksum = metadata.getChecksum();
        boolean match = masterId == readMaster && checksum == readChecksum;

        if ( !match )
        {
            throw new BranchedDataException( stringify( txId, masterId, checksum ) +
                    " doesn't match " + stringify( txId, readMaster, readChecksum ) );
        }
    }

    private String stringify( long txId, int masterId, long checksum )
    {
        return "txId:" + txId + ", masterId:" + masterId + ", checksum:" + checksum;
    }
}<|MERGE_RESOLUTION|>--- conflicted
+++ resolved
@@ -57,29 +57,12 @@
         TransactionMetadataCache.TransactionMetadata metadata = null;
         try
         {
-<<<<<<< HEAD
             metadata = txStore.getMetadataFor( txId );
-        }
-        catch ( IOException e )
-        {
-            throw new RuntimeException( e );
-=======
-            Pair<Integer, Long> readChecksum = dataSource().getMasterForCommittedTx( txId );
-            boolean match = masterId == readChecksum.first() && checksum == readChecksum.other();
-            
-            if ( !match )
-            {
-                throw new BranchedDataException(
-                        "The cluster contains two logically different versions of the database. " +
-                        "This will be automatically resolved. Details: " + stringify( txId, masterId, checksum ) +
-                        " does not match " + readChecksum );
-            }
         }
         catch ( IOException e )
         {
             logger.logMessage( "Couldn't verify checksum for " + stringify( txId, masterId, checksum ), e );
             throw new BranchedDataException( "Unable to perform a mandatory sanity check due to an IO error.", e );
->>>>>>> a00c9879
         }
         int readMaster = metadata.getMasterId();
         long readChecksum = metadata.getChecksum();
@@ -87,8 +70,10 @@
 
         if ( !match )
         {
-            throw new BranchedDataException( stringify( txId, masterId, checksum ) +
-                    " doesn't match " + stringify( txId, readMaster, readChecksum ) );
+            throw new BranchedDataException(
+                    "The cluster contains two logically different versions of the database. " +
+                            "This will be automatically resolved. Details: " + stringify( txId, masterId, checksum ) +
+                            " does not match " + readChecksum );
         }
     }
 
