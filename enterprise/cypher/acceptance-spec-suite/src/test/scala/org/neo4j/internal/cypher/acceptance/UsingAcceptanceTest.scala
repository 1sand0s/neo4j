--- conflicted
+++ resolved
@@ -804,13 +804,11 @@
         | WHERE f.bar=5 and f.baz=3
         | RETURN f
       """.stripMargin
-<<<<<<< HEAD
     val result = executeWith(Configs.Version3_3 + Configs.Cost3_2 - Configs.Compiled - Configs.AllRulePlanners, query,
       planComparisonStrategy = ComparePlansWithAssertion(planDescription => {
         planDescription should includeAtLeastOne(classOf[NodeIndexSeek], withVariable = "f")
       }, expectPlansToFail = Configs.AllRulePlanners))
-=======
-    val result = executeWithCostPlannerAndInterpretedRuntimeOnly(query)
+
     result.columnAs[Node]("f").toList should equal(List(node))
     result.executionPlanDescription() should includeAtLeastOne(classOf[NodeIndexSeek], withVariable = "f")
   }
@@ -824,13 +822,35 @@
          |USING JOIN ON b
          |RETURN count(*) as c""".stripMargin
 
-    val result = innerExecute(query)
+    val result = executeWith(Configs.CommunityInterpreted, query, planComparisonStrategy = ComparePlansWithAssertion({ plan =>
+      plan should useOperatorTimes("NodeHashJoin", 3)
+      // Fixed in next release of 3.2
+    }, expectPlansToFail = Configs.AllRulePlanners + Configs.Version2_3 + Configs.Version3_1 + Configs.Version3_2))
 
     result.toList should equal (List(Map("c" -> 4)))
-    result should useOperationTimes("NodeHashJoin", 3)
-  }
->>>>>>> 7289131b
-
-    result.columnAs[Node]("f").toList should equal(List(node))
+  }
+
+  //---------------------------------------------------------------------------
+  // Verification helpers
+
+  private def verifyJoinHintUnfulfillableOnRunWithConfig(initQuery: String, query: String, expectedResult: Any): Unit = {
+    runWithConfig(GraphDatabaseSettings.cypher_hints_error -> "false") {
+      db =>
+        db.execute(initQuery)
+        val result = db.execute(query)
+        shouldHaveNoWarnings(result)
+        import scala.collection.JavaConverters._
+        result.asScala.toList.map(_.asScala) should equal(expectedResult)
+
+        val explainResult = db.execute(s"EXPLAIN $query")
+        shouldHaveWarning(explainResult, Status.Statement.JoinHintUnfulfillableWarning)
+    }
+
+    runWithConfig(GraphDatabaseSettings.cypher_hints_error -> "true") {
+      db =>
+        db.execute(initQuery)
+        intercept[QueryExecutionException](db.execute(query)).getStatusCode should equal("Neo.DatabaseError.Statement.ExecutionFailed")
+        intercept[QueryExecutionException](db.execute(s"EXPLAIN $query")).getStatusCode should equal("Neo.DatabaseError.Statement.ExecutionFailed")
+    }
   }
 }