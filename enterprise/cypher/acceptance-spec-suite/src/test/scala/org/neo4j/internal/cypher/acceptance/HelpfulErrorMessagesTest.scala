--- conflicted
+++ resolved
@@ -25,13 +25,9 @@
 class HelpfulErrorMessagesTest extends ExecutionEngineFunSuite with CypherComparisonSupport {
 
   test("should provide sensible error message when omitting colon before relationship type on create") {
-<<<<<<< HEAD
-    failWithError(Configs.AbsolutelyAll + Configs.DefaultInterpreted - Configs.AllRulePlanners -
-      Configs.Version3_2 - Configs.Version3_1 - Configs.Version2_3,
-=======
-    failWithError(Configs.AbsolutelyAll - Configs.AllRulePlanners -
-      Configs.Version3_1 - Configs.Version2_3,
->>>>>>> 8ed59fc9
+
+    failWithError(Configs.AbsolutelyAll - Configs.AllRulePlanners - Configs.Version3_1 - Configs.Version2_3,
+
       "CREATE (a)-[ASSOCIATED_WITH]->(b)",
       Seq("Exactly one relationship type must be specified for CREATE. Did you forget to prefix your relationship type with a ':'?"))
   }
