--- conflicted
+++ resolved
@@ -154,7 +154,7 @@
   }
 
   private val duplicateConstraintConfiguration =
-    TestConfiguration(Versions.Default, Planners.Default, Runtimes(Interpreted, ProcedureOrSchema)) +
+    TestConfiguration(Versions.Default, Planners.Default, Runtimes(Interpreted, ProcedureOrSchema, Slotted)) +
     TestConfiguration(V3_1 -> V3_3, Cost, Runtimes.Default) +
     TestConfiguration(Versions(V2_3, V3_1, Versions.Default), Rule, Runtimes.Default)
 
@@ -162,12 +162,6 @@
     createLabeledNode(Map("name" -> "A"), "Person")
     graph.execute("CREATE CONSTRAINT ON (person:Person) ASSERT (person.name) IS NODE KEY".fixNewLines)
 
-<<<<<<< HEAD
-=======
-    val config = TestConfiguration(Versions.Default, Planners.Default, Runtimes(Interpreted, Slotted, ProcedureOrSchema)) +
-        TestConfiguration(V3_1 -> V3_1, Cost, Runtimes.Default) +
-        TestConfiguration(Versions(V2_3, V3_1, Versions.Default), Rule, Runtimes.Default)
->>>>>>> d0c2f1e0
     failWithError(
       duplicateConstraintConfiguration,
       "CREATE (n:Person) SET n.name = 'A'",
@@ -179,12 +173,6 @@
     createLabeledNode(Map("name" -> "A", "surname" -> "B"), "Person")
     graph.execute("CREATE CONSTRAINT ON (person:Person) ASSERT (person.name, person.surname) IS NODE KEY".fixNewLines)
 
-<<<<<<< HEAD
-=======
-    val config = TestConfiguration(Versions.Default, Planners.Default, Runtimes(Interpreted, Slotted, ProcedureOrSchema)) +
-        TestConfiguration(V3_1, Cost, Runtimes.Default) +
-        TestConfiguration(Versions(V2_3, V3_1, Versions.Default), Rule, Runtimes.Default)
->>>>>>> d0c2f1e0
     failWithError(
       duplicateConstraintConfiguration,
       "CREATE (n:Person) SET n.name = 'A', n.surname = 'B'",
@@ -237,12 +225,6 @@
     createLabeledNode(Map("name" -> "A", "surname" -> "B"), "Person")
     graph.execute("CREATE CONSTRAINT ON (person:Person) ASSERT (person.name, person.surname) IS NODE KEY".fixNewLines)
 
-<<<<<<< HEAD
-=======
-    val config = TestConfiguration(Versions.Default, Planners.Default, Runtimes(Interpreted, Slotted, ProcedureOrSchema)) +
-        TestConfiguration(V3_1, Cost, Runtimes.Default) +
-        TestConfiguration(Versions(V2_3, V3_1, Versions.Default), Rule, Runtimes.Default)
->>>>>>> d0c2f1e0
     failWithError(
       duplicateConstraintConfiguration,
       "CREATE (n:Person) SET n.name = 'A', n.surname = 'B'",
@@ -250,23 +232,6 @@
     )
   }
 
-<<<<<<< HEAD
-=======
-  test("trying to add node withoutwhen composite node key constraint exists") {
-    createLabeledNode(Map("name" -> "A", "surname" -> "B"), "Person")
-    graph.execute("CREATE CONSTRAINT ON (person:Person) ASSERT (person.name, person.surname) IS NODE KEY".fixNewLines)
-
-    val config = TestConfiguration(Versions.Default, Planners.Default, Runtimes(Interpreted, Slotted, ProcedureOrSchema)) +
-        TestConfiguration(V3_1, Cost, Runtimes.Default) +
-        TestConfiguration(Versions(V2_3, V3_1, Versions.Default), Rule, Runtimes.Default)
-    failWithError(
-      config,
-      "CREATE (n:Person) SET n.name = 'A', n.surname = 'B'",
-      List(String.format("Node(0) already exists with label `Person` and properties `name` = 'A', `surname` = 'B'"))
-      )
-  }
-
->>>>>>> d0c2f1e0
   test("should give appropriate error message when there is already an index") {
     // Given
     graph.execute("CREATE INDEX ON :Person(firstname, lastname)".fixNewLines)
@@ -312,7 +277,7 @@
 
   }
 
-  private val updateConfiguration: TestConfiguration = TestScenario(Versions.Default, Planners.Default, Interpreted) +
+  private val updateConfiguration: TestConfiguration = TestConfiguration(Versions.Default, Planners.Default, Runtimes(Interpreted, Slotted)) +
     TestConfiguration(V3_1, Planners.all, Runtimes.Default) +
     TestConfiguration(Versions(Versions.Default, V2_3), Rule, Runtimes.Default) +
     TestScenario(V3_3, Planners.Cost, Runtimes.Default)
@@ -322,15 +287,7 @@
     graph.execute("CREATE CONSTRAINT ON (n:Person) ASSERT (n.firstname, n.surname) IS NODE KEY".fixNewLines)
     val node = createLabeledNode(Map("firstname" -> "John", "surname" -> "Wood", "foo" -> "bar"), "Person")
 
-<<<<<<< HEAD
     executeWith(updateConfiguration, "MATCH (p:Person {firstname: 'John', surname: 'Wood'}) REMOVE p.foo".fixNewLines)
-=======
-    // When
-    val config = TestConfiguration(Versions.Default, Planners.Default, Runtimes(Interpreted, Slotted)) +
-      TestConfiguration(V3_1, Planners.all, Runtimes.Default) +
-      TestConfiguration(Versions(Versions.Default, V2_3), Rule, Runtimes.Default)
-    executeWith(config, "MATCH (p:Person {firstname: 'John', surname: 'Wood'}) REMOVE p.foo".fixNewLines)
->>>>>>> d0c2f1e0
 
     // Then
     graph.inTx {
@@ -344,15 +301,7 @@
     graph.execute("CREATE CONSTRAINT ON (n:Person) ASSERT (n.firstname, n.surname) IS NODE KEY".fixNewLines)
     createLabeledNode(Map("firstname" -> "John", "surname" -> "Wood", "foo" -> "bar"), "Person")
 
-<<<<<<< HEAD
     executeWith(updateConfiguration, "MATCH (p:Person {firstname: 'John', surname: 'Wood'}) DELETE p".fixNewLines)
-=======
-    // When
-    val configWhen = TestConfiguration(Versions.Default, Planners.Default, Runtimes(Interpreted, Slotted)) +
-      TestConfiguration(V3_1, Planners.all, Runtimes.Default) +
-      TestConfiguration(Versions(Versions.Default, V2_3), Rule, Runtimes.Default)
-    executeWith(configWhen, "MATCH (p:Person {firstname: 'John', surname: 'Wood'}) DELETE p".fixNewLines)
->>>>>>> d0c2f1e0
 
     // Then
     graph.execute("MATCH (p:Person {firstname: 'John', surname: 'Wood'}) RETURN p".fixNewLines).hasNext shouldBe false
@@ -363,15 +312,7 @@
     graph.execute("CREATE CONSTRAINT ON (n:Person) ASSERT (n.firstname, n.surname) IS NODE KEY".fixNewLines)
     createLabeledNode(Map("firstname" -> "John", "surname" -> "Wood", "foo" -> "bar"), "Person")
 
-<<<<<<< HEAD
     executeWith(updateConfiguration, "MATCH (p:Person {firstname: 'John', surname: 'Wood'}) REMOVE p:Person".fixNewLines)
-=======
-    // When
-    val configWhen = TestConfiguration(Versions.Default, Planners.Default, Runtimes(Runtimes.Interpreted, Runtimes.Slotted)) +
-      TestConfiguration(V3_1, Planners.all, Runtimes.Default) +
-      TestConfiguration(Versions(Versions.Default, V2_3), Rule, Runtimes.Default)
-    executeWith(configWhen, "MATCH (p:Person {firstname: 'John', surname: 'Wood'}) REMOVE p:Person".fixNewLines)
->>>>>>> d0c2f1e0
 
     // Then
     graph.execute("MATCH (p:Person {firstname: 'John', surname: 'Wood'}) RETURN p".fixNewLines).hasNext shouldBe false
