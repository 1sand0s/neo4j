--- conflicted
+++ resolved
@@ -28,12 +28,8 @@
 import org.neo4j.cypher.internal.runtime.interpreted.pipes._
 import org.neo4j.cypher.internal.util.v3_4.attribution.Id
 import org.neo4j.cypher.internal.v3_4.expressions.{LabelToken, PropertyKeyToken}
-<<<<<<< HEAD
 import org.neo4j.cypher.internal.v3_4.logical.plans.QueryExpression
-=======
-import org.neo4j.cypher.internal.v3_4.logical.plans.{LogicalPlanId, QueryExpression}
 import org.neo4j.internal.kernel.api.{CapableIndexReference, IndexReference}
->>>>>>> a37a3fb2
 
 case class NodeIndexSeekSlottedPipe(ident: String,
                                     label: LabelToken,
