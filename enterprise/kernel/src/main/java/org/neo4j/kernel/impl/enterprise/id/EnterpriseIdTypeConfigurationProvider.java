--- conflicted
+++ resolved
@@ -22,8 +22,6 @@
 import java.util.EnumSet;
 import java.util.List;
 import java.util.Set;
-import java.util.stream.Collectors;
-
 import org.neo4j.kernel.configuration.Config;
 import org.neo4j.kernel.impl.enterprise.configuration.EnterpriseEditionSettings;
 import org.neo4j.kernel.impl.store.id.IdType;
@@ -57,20 +55,9 @@
 
     private EnumSet<IdType> configureReusableTypes( Config config )
     {
-<<<<<<< HEAD
-        List<String> typeNames = config.get( EnterpriseEditionSettings.idTypesToReuse );
-
-        Set<IdType> configuredTypesToReuse = typeNames.stream()
-                                                      .map( IdType::valueOf )
-                                                      .collect( Collectors.toSet() );
-
-        EnumSet<IdType> types = EnumSet.copyOf( super.getTypesToReuse() );
-        types.addAll( configuredTypesToReuse );
-=======
         EnumSet<IdType> types = EnumSet.copyOf( super.getTypesToReuse() );
         List<IdType> configuredTypes = config.get( EnterpriseEditionSettings.idTypesToReuse );
         types.addAll( configuredTypes );
->>>>>>> 37e1daa6
         return types;
     }
 }